module.exports =
/******/ (function(modules, runtime) { // webpackBootstrap
/******/ 	"use strict";
/******/ 	// The module cache
/******/ 	var installedModules = {};
/******/
/******/ 	// The require function
/******/ 	function __webpack_require__(moduleId) {
/******/
/******/ 		// Check if module is in cache
/******/ 		if(installedModules[moduleId]) {
/******/ 			return installedModules[moduleId].exports;
/******/ 		}
/******/ 		// Create a new module (and put it into the cache)
/******/ 		var module = installedModules[moduleId] = {
/******/ 			i: moduleId,
/******/ 			l: false,
/******/ 			exports: {}
/******/ 		};
/******/
/******/ 		// Execute the module function
/******/ 		modules[moduleId].call(module.exports, module, module.exports, __webpack_require__);
/******/
/******/ 		// Flag the module as loaded
/******/ 		module.l = true;
/******/
/******/ 		// Return the exports of the module
/******/ 		return module.exports;
/******/ 	}
/******/
/******/
/******/ 	__webpack_require__.ab = __dirname + "/";
/******/
/******/ 	// the startup function
/******/ 	function startup() {
/******/ 		// Load entry module and return exports
/******/ 		return __webpack_require__(104);
/******/ 	};
/******/
/******/ 	// run startup
/******/ 	return startup();
/******/ })
/************************************************************************/
/******/ ({

/***/ 1:
/***/ (function(__unusedmodule, exports, __webpack_require__) {

"use strict";

var __awaiter = (this && this.__awaiter) || function (thisArg, _arguments, P, generator) {
    function adopt(value) { return value instanceof P ? value : new P(function (resolve) { resolve(value); }); }
    return new (P || (P = Promise))(function (resolve, reject) {
        function fulfilled(value) { try { step(generator.next(value)); } catch (e) { reject(e); } }
        function rejected(value) { try { step(generator["throw"](value)); } catch (e) { reject(e); } }
        function step(result) { result.done ? resolve(result.value) : adopt(result.value).then(fulfilled, rejected); }
        step((generator = generator.apply(thisArg, _arguments || [])).next());
    });
};
Object.defineProperty(exports, "__esModule", { value: true });
const childProcess = __webpack_require__(129);
const path = __webpack_require__(622);
const util_1 = __webpack_require__(669);
const ioUtil = __webpack_require__(672);
const exec = util_1.promisify(childProcess.exec);
/**
 * Copies a file or folder.
 * Based off of shelljs - https://github.com/shelljs/shelljs/blob/9237f66c52e5daa40458f94f9565e18e8132f5a6/src/cp.js
 *
 * @param     source    source path
 * @param     dest      destination path
 * @param     options   optional. See CopyOptions.
 */
function cp(source, dest, options = {}) {
    return __awaiter(this, void 0, void 0, function* () {
        const { force, recursive } = readCopyOptions(options);
        const destStat = (yield ioUtil.exists(dest)) ? yield ioUtil.stat(dest) : null;
        // Dest is an existing file, but not forcing
        if (destStat && destStat.isFile() && !force) {
            return;
        }
        // If dest is an existing directory, should copy inside.
        const newDest = destStat && destStat.isDirectory()
            ? path.join(dest, path.basename(source))
            : dest;
        if (!(yield ioUtil.exists(source))) {
            throw new Error(`no such file or directory: ${source}`);
        }
        const sourceStat = yield ioUtil.stat(source);
        if (sourceStat.isDirectory()) {
            if (!recursive) {
                throw new Error(`Failed to copy. ${source} is a directory, but tried to copy without recursive flag.`);
            }
            else {
                yield cpDirRecursive(source, newDest, 0, force);
            }
        }
        else {
            if (path.relative(source, newDest) === '') {
                // a file cannot be copied to itself
                throw new Error(`'${newDest}' and '${source}' are the same file`);
            }
            yield copyFile(source, newDest, force);
        }
    });
}
exports.cp = cp;
/**
 * Moves a path.
 *
 * @param     source    source path
 * @param     dest      destination path
 * @param     options   optional. See MoveOptions.
 */
function mv(source, dest, options = {}) {
    return __awaiter(this, void 0, void 0, function* () {
        if (yield ioUtil.exists(dest)) {
            let destExists = true;
            if (yield ioUtil.isDirectory(dest)) {
                // If dest is directory copy src into dest
                dest = path.join(dest, path.basename(source));
                destExists = yield ioUtil.exists(dest);
            }
            if (destExists) {
                if (options.force == null || options.force) {
                    yield rmRF(dest);
                }
                else {
                    throw new Error('Destination already exists');
                }
            }
        }
        yield mkdirP(path.dirname(dest));
        yield ioUtil.rename(source, dest);
    });
}
exports.mv = mv;
/**
 * Remove a path recursively with force
 *
 * @param inputPath path to remove
 */
function rmRF(inputPath) {
    return __awaiter(this, void 0, void 0, function* () {
        if (ioUtil.IS_WINDOWS) {
            // Node doesn't provide a delete operation, only an unlink function. This means that if the file is being used by another
            // program (e.g. antivirus), it won't be deleted. To address this, we shell out the work to rd/del.
            try {
                if (yield ioUtil.isDirectory(inputPath, true)) {
                    yield exec(`rd /s /q "${inputPath}"`);
                }
                else {
                    yield exec(`del /f /a "${inputPath}"`);
                }
            }
            catch (err) {
                // if you try to delete a file that doesn't exist, desired result is achieved
                // other errors are valid
                if (err.code !== 'ENOENT')
                    throw err;
            }
            // Shelling out fails to remove a symlink folder with missing source, this unlink catches that
            try {
                yield ioUtil.unlink(inputPath);
            }
            catch (err) {
                // if you try to delete a file that doesn't exist, desired result is achieved
                // other errors are valid
                if (err.code !== 'ENOENT')
                    throw err;
            }
        }
        else {
            let isDir = false;
            try {
                isDir = yield ioUtil.isDirectory(inputPath);
            }
            catch (err) {
                // if you try to delete a file that doesn't exist, desired result is achieved
                // other errors are valid
                if (err.code !== 'ENOENT')
                    throw err;
                return;
            }
            if (isDir) {
                yield exec(`rm -rf "${inputPath}"`);
            }
            else {
                yield ioUtil.unlink(inputPath);
            }
        }
    });
}
exports.rmRF = rmRF;
/**
 * Make a directory.  Creates the full path with folders in between
 * Will throw if it fails
 *
 * @param   fsPath        path to create
 * @returns Promise<void>
 */
function mkdirP(fsPath) {
    return __awaiter(this, void 0, void 0, function* () {
        yield ioUtil.mkdirP(fsPath);
    });
}
exports.mkdirP = mkdirP;
/**
 * Returns path of a tool had the tool actually been invoked.  Resolves via paths.
 * If you check and the tool does not exist, it will throw.
 *
 * @param     tool              name of the tool
 * @param     check             whether to check if tool exists
 * @returns   Promise<string>   path to tool
 */
function which(tool, check) {
    return __awaiter(this, void 0, void 0, function* () {
        if (!tool) {
            throw new Error("parameter 'tool' is required");
        }
        // recursive when check=true
        if (check) {
            const result = yield which(tool, false);
            if (!result) {
                if (ioUtil.IS_WINDOWS) {
                    throw new Error(`Unable to locate executable file: ${tool}. Please verify either the file path exists or the file can be found within a directory specified by the PATH environment variable. Also verify the file has a valid extension for an executable file.`);
                }
                else {
                    throw new Error(`Unable to locate executable file: ${tool}. Please verify either the file path exists or the file can be found within a directory specified by the PATH environment variable. Also check the file mode to verify the file is executable.`);
                }
            }
        }
        try {
            // build the list of extensions to try
            const extensions = [];
            if (ioUtil.IS_WINDOWS && process.env.PATHEXT) {
                for (const extension of process.env.PATHEXT.split(path.delimiter)) {
                    if (extension) {
                        extensions.push(extension);
                    }
                }
            }
            // if it's rooted, return it if exists. otherwise return empty.
            if (ioUtil.isRooted(tool)) {
                const filePath = yield ioUtil.tryGetExecutablePath(tool, extensions);
                if (filePath) {
                    return filePath;
                }
                return '';
            }
            // if any path separators, return empty
            if (tool.includes('/') || (ioUtil.IS_WINDOWS && tool.includes('\\'))) {
                return '';
            }
            // build the list of directories
            //
            // Note, technically "where" checks the current directory on Windows. From a toolkit perspective,
            // it feels like we should not do this. Checking the current directory seems like more of a use
            // case of a shell, and the which() function exposed by the toolkit should strive for consistency
            // across platforms.
            const directories = [];
            if (process.env.PATH) {
                for (const p of process.env.PATH.split(path.delimiter)) {
                    if (p) {
                        directories.push(p);
                    }
                }
            }
            // return the first match
            for (const directory of directories) {
                const filePath = yield ioUtil.tryGetExecutablePath(directory + path.sep + tool, extensions);
                if (filePath) {
                    return filePath;
                }
            }
            return '';
        }
        catch (err) {
            throw new Error(`which failed with message ${err.message}`);
        }
    });
}
exports.which = which;
function readCopyOptions(options) {
    const force = options.force == null ? true : options.force;
    const recursive = Boolean(options.recursive);
    return { force, recursive };
}
function cpDirRecursive(sourceDir, destDir, currentDepth, force) {
    return __awaiter(this, void 0, void 0, function* () {
        // Ensure there is not a run away recursive copy
        if (currentDepth >= 255)
            return;
        currentDepth++;
        yield mkdirP(destDir);
        const files = yield ioUtil.readdir(sourceDir);
        for (const fileName of files) {
            const srcFile = `${sourceDir}/${fileName}`;
            const destFile = `${destDir}/${fileName}`;
            const srcFileStat = yield ioUtil.lstat(srcFile);
            if (srcFileStat.isDirectory()) {
                // Recurse
                yield cpDirRecursive(srcFile, destFile, currentDepth, force);
            }
            else {
                yield copyFile(srcFile, destFile, force);
            }
        }
        // Change the mode for the newly created directory
        yield ioUtil.chmod(destDir, (yield ioUtil.stat(sourceDir)).mode);
    });
}
// Buffered file copy
function copyFile(srcFile, destFile, force) {
    return __awaiter(this, void 0, void 0, function* () {
        if ((yield ioUtil.lstat(srcFile)).isSymbolicLink()) {
            // unlink/re-link it
            try {
                yield ioUtil.lstat(destFile);
                yield ioUtil.unlink(destFile);
            }
            catch (e) {
                // Try to override file permission
                if (e.code === 'EPERM') {
                    yield ioUtil.chmod(destFile, '0666');
                    yield ioUtil.unlink(destFile);
                }
                // other errors = it doesn't exist, no work to do
            }
            // Copy over symlink
            const symlinkFull = yield ioUtil.readlink(srcFile);
            yield ioUtil.symlink(symlinkFull, destFile, ioUtil.IS_WINDOWS ? 'junction' : null);
        }
        else if (!(yield ioUtil.exists(destFile)) || force) {
            yield ioUtil.copyFile(srcFile, destFile);
        }
    });
}
//# sourceMappingURL=io.js.map

/***/ }),

/***/ 9:
/***/ (function(__unusedmodule, exports, __webpack_require__) {

"use strict";

var __awaiter = (this && this.__awaiter) || function (thisArg, _arguments, P, generator) {
    function adopt(value) { return value instanceof P ? value : new P(function (resolve) { resolve(value); }); }
    return new (P || (P = Promise))(function (resolve, reject) {
        function fulfilled(value) { try { step(generator.next(value)); } catch (e) { reject(e); } }
        function rejected(value) { try { step(generator["throw"](value)); } catch (e) { reject(e); } }
        function step(result) { result.done ? resolve(result.value) : adopt(result.value).then(fulfilled, rejected); }
        step((generator = generator.apply(thisArg, _arguments || [])).next());
    });
};
Object.defineProperty(exports, "__esModule", { value: true });
const os = __webpack_require__(87);
const events = __webpack_require__(614);
const child = __webpack_require__(129);
/* eslint-disable @typescript-eslint/unbound-method */
const IS_WINDOWS = process.platform === 'win32';
/*
 * Class for running command line tools. Handles quoting and arg parsing in a platform agnostic way.
 */
class ToolRunner extends events.EventEmitter {
    constructor(toolPath, args, options) {
        super();
        if (!toolPath) {
            throw new Error("Parameter 'toolPath' cannot be null or empty.");
        }
        this.toolPath = toolPath;
        this.args = args || [];
        this.options = options || {};
    }
    _debug(message) {
        if (this.options.listeners && this.options.listeners.debug) {
            this.options.listeners.debug(message);
        }
    }
    _getCommandString(options, noPrefix) {
        const toolPath = this._getSpawnFileName();
        const args = this._getSpawnArgs(options);
        let cmd = noPrefix ? '' : '[command]'; // omit prefix when piped to a second tool
        if (IS_WINDOWS) {
            // Windows + cmd file
            if (this._isCmdFile()) {
                cmd += toolPath;
                for (const a of args) {
                    cmd += ` ${a}`;
                }
            }
            // Windows + verbatim
            else if (options.windowsVerbatimArguments) {
                cmd += `"${toolPath}"`;
                for (const a of args) {
                    cmd += ` ${a}`;
                }
            }
            // Windows (regular)
            else {
                cmd += this._windowsQuoteCmdArg(toolPath);
                for (const a of args) {
                    cmd += ` ${this._windowsQuoteCmdArg(a)}`;
                }
            }
        }
        else {
            // OSX/Linux - this can likely be improved with some form of quoting.
            // creating processes on Unix is fundamentally different than Windows.
            // on Unix, execvp() takes an arg array.
            cmd += toolPath;
            for (const a of args) {
                cmd += ` ${a}`;
            }
        }
        return cmd;
    }
    _processLineBuffer(data, strBuffer, onLine) {
        try {
            let s = strBuffer + data.toString();
            let n = s.indexOf(os.EOL);
            while (n > -1) {
                const line = s.substring(0, n);
                onLine(line);
                // the rest of the string ...
                s = s.substring(n + os.EOL.length);
                n = s.indexOf(os.EOL);
            }
            strBuffer = s;
        }
        catch (err) {
            // streaming lines to console is best effort.  Don't fail a build.
            this._debug(`error processing line. Failed with error ${err}`);
        }
    }
    _getSpawnFileName() {
        if (IS_WINDOWS) {
            if (this._isCmdFile()) {
                return process.env['COMSPEC'] || 'cmd.exe';
            }
        }
        return this.toolPath;
    }
    _getSpawnArgs(options) {
        if (IS_WINDOWS) {
            if (this._isCmdFile()) {
                let argline = `/D /S /C "${this._windowsQuoteCmdArg(this.toolPath)}`;
                for (const a of this.args) {
                    argline += ' ';
                    argline += options.windowsVerbatimArguments
                        ? a
                        : this._windowsQuoteCmdArg(a);
                }
                argline += '"';
                return [argline];
            }
        }
        return this.args;
    }
    _endsWith(str, end) {
        return str.endsWith(end);
    }
    _isCmdFile() {
        const upperToolPath = this.toolPath.toUpperCase();
        return (this._endsWith(upperToolPath, '.CMD') ||
            this._endsWith(upperToolPath, '.BAT'));
    }
    _windowsQuoteCmdArg(arg) {
        // for .exe, apply the normal quoting rules that libuv applies
        if (!this._isCmdFile()) {
            return this._uvQuoteCmdArg(arg);
        }
        // otherwise apply quoting rules specific to the cmd.exe command line parser.
        // the libuv rules are generic and are not designed specifically for cmd.exe
        // command line parser.
        //
        // for a detailed description of the cmd.exe command line parser, refer to
        // http://stackoverflow.com/questions/4094699/how-does-the-windows-command-interpreter-cmd-exe-parse-scripts/7970912#7970912
        // need quotes for empty arg
        if (!arg) {
            return '""';
        }
        // determine whether the arg needs to be quoted
        const cmdSpecialChars = [
            ' ',
            '\t',
            '&',
            '(',
            ')',
            '[',
            ']',
            '{',
            '}',
            '^',
            '=',
            ';',
            '!',
            "'",
            '+',
            ',',
            '`',
            '~',
            '|',
            '<',
            '>',
            '"'
        ];
        let needsQuotes = false;
        for (const char of arg) {
            if (cmdSpecialChars.some(x => x === char)) {
                needsQuotes = true;
                break;
            }
        }
        // short-circuit if quotes not needed
        if (!needsQuotes) {
            return arg;
        }
        // the following quoting rules are very similar to the rules that by libuv applies.
        //
        // 1) wrap the string in quotes
        //
        // 2) double-up quotes - i.e. " => ""
        //
        //    this is different from the libuv quoting rules. libuv replaces " with \", which unfortunately
        //    doesn't work well with a cmd.exe command line.
        //
        //    note, replacing " with "" also works well if the arg is passed to a downstream .NET console app.
        //    for example, the command line:
        //          foo.exe "myarg:""my val"""
        //    is parsed by a .NET console app into an arg array:
        //          [ "myarg:\"my val\"" ]
        //    which is the same end result when applying libuv quoting rules. although the actual
        //    command line from libuv quoting rules would look like:
        //          foo.exe "myarg:\"my val\""
        //
        // 3) double-up slashes that precede a quote,
        //    e.g.  hello \world    => "hello \world"
        //          hello\"world    => "hello\\""world"
        //          hello\\"world   => "hello\\\\""world"
        //          hello world\    => "hello world\\"
        //
        //    technically this is not required for a cmd.exe command line, or the batch argument parser.
        //    the reasons for including this as a .cmd quoting rule are:
        //
        //    a) this is optimized for the scenario where the argument is passed from the .cmd file to an
        //       external program. many programs (e.g. .NET console apps) rely on the slash-doubling rule.
        //
        //    b) it's what we've been doing previously (by deferring to node default behavior) and we
        //       haven't heard any complaints about that aspect.
        //
        // note, a weakness of the quoting rules chosen here, is that % is not escaped. in fact, % cannot be
        // escaped when used on the command line directly - even though within a .cmd file % can be escaped
        // by using %%.
        //
        // the saving grace is, on the command line, %var% is left as-is if var is not defined. this contrasts
        // the line parsing rules within a .cmd file, where if var is not defined it is replaced with nothing.
        //
        // one option that was explored was replacing % with ^% - i.e. %var% => ^%var^%. this hack would
        // often work, since it is unlikely that var^ would exist, and the ^ character is removed when the
        // variable is used. the problem, however, is that ^ is not removed when %* is used to pass the args
        // to an external program.
        //
        // an unexplored potential solution for the % escaping problem, is to create a wrapper .cmd file.
        // % can be escaped within a .cmd file.
        let reverse = '"';
        let quoteHit = true;
        for (let i = arg.length; i > 0; i--) {
            // walk the string in reverse
            reverse += arg[i - 1];
            if (quoteHit && arg[i - 1] === '\\') {
                reverse += '\\'; // double the slash
            }
            else if (arg[i - 1] === '"') {
                quoteHit = true;
                reverse += '"'; // double the quote
            }
            else {
                quoteHit = false;
            }
        }
        reverse += '"';
        return reverse
            .split('')
            .reverse()
            .join('');
    }
    _uvQuoteCmdArg(arg) {
        // Tool runner wraps child_process.spawn() and needs to apply the same quoting as
        // Node in certain cases where the undocumented spawn option windowsVerbatimArguments
        // is used.
        //
        // Since this function is a port of quote_cmd_arg from Node 4.x (technically, lib UV,
        // see https://github.com/nodejs/node/blob/v4.x/deps/uv/src/win/process.c for details),
        // pasting copyright notice from Node within this function:
        //
        //      Copyright Joyent, Inc. and other Node contributors. All rights reserved.
        //
        //      Permission is hereby granted, free of charge, to any person obtaining a copy
        //      of this software and associated documentation files (the "Software"), to
        //      deal in the Software without restriction, including without limitation the
        //      rights to use, copy, modify, merge, publish, distribute, sublicense, and/or
        //      sell copies of the Software, and to permit persons to whom the Software is
        //      furnished to do so, subject to the following conditions:
        //
        //      The above copyright notice and this permission notice shall be included in
        //      all copies or substantial portions of the Software.
        //
        //      THE SOFTWARE IS PROVIDED "AS IS", WITHOUT WARRANTY OF ANY KIND, EXPRESS OR
        //      IMPLIED, INCLUDING BUT NOT LIMITED TO THE WARRANTIES OF MERCHANTABILITY,
        //      FITNESS FOR A PARTICULAR PURPOSE AND NONINFRINGEMENT. IN NO EVENT SHALL THE
        //      AUTHORS OR COPYRIGHT HOLDERS BE LIABLE FOR ANY CLAIM, DAMAGES OR OTHER
        //      LIABILITY, WHETHER IN AN ACTION OF CONTRACT, TORT OR OTHERWISE, ARISING
        //      FROM, OUT OF OR IN CONNECTION WITH THE SOFTWARE OR THE USE OR OTHER DEALINGS
        //      IN THE SOFTWARE.
        if (!arg) {
            // Need double quotation for empty argument
            return '""';
        }
        if (!arg.includes(' ') && !arg.includes('\t') && !arg.includes('"')) {
            // No quotation needed
            return arg;
        }
        if (!arg.includes('"') && !arg.includes('\\')) {
            // No embedded double quotes or backslashes, so I can just wrap
            // quote marks around the whole thing.
            return `"${arg}"`;
        }
        // Expected input/output:
        //   input : hello"world
        //   output: "hello\"world"
        //   input : hello""world
        //   output: "hello\"\"world"
        //   input : hello\world
        //   output: hello\world
        //   input : hello\\world
        //   output: hello\\world
        //   input : hello\"world
        //   output: "hello\\\"world"
        //   input : hello\\"world
        //   output: "hello\\\\\"world"
        //   input : hello world\
        //   output: "hello world\\" - note the comment in libuv actually reads "hello world\"
        //                             but it appears the comment is wrong, it should be "hello world\\"
        let reverse = '"';
        let quoteHit = true;
        for (let i = arg.length; i > 0; i--) {
            // walk the string in reverse
            reverse += arg[i - 1];
            if (quoteHit && arg[i - 1] === '\\') {
                reverse += '\\';
            }
            else if (arg[i - 1] === '"') {
                quoteHit = true;
                reverse += '\\';
            }
            else {
                quoteHit = false;
            }
        }
        reverse += '"';
        return reverse
            .split('')
            .reverse()
            .join('');
    }
    _cloneExecOptions(options) {
        options = options || {};
        const result = {
            cwd: options.cwd || process.cwd(),
            env: options.env || process.env,
            silent: options.silent || false,
            windowsVerbatimArguments: options.windowsVerbatimArguments || false,
            failOnStdErr: options.failOnStdErr || false,
            ignoreReturnCode: options.ignoreReturnCode || false,
            delay: options.delay || 10000
        };
        result.outStream = options.outStream || process.stdout;
        result.errStream = options.errStream || process.stderr;
        return result;
    }
    _getSpawnOptions(options, toolPath) {
        options = options || {};
        const result = {};
        result.cwd = options.cwd;
        result.env = options.env;
        result['windowsVerbatimArguments'] =
            options.windowsVerbatimArguments || this._isCmdFile();
        if (options.windowsVerbatimArguments) {
            result.argv0 = `"${toolPath}"`;
        }
        return result;
    }
    /**
     * Exec a tool.
     * Output will be streamed to the live console.
     * Returns promise with return code
     *
     * @param     tool     path to tool to exec
     * @param     options  optional exec options.  See ExecOptions
     * @returns   number
     */
    exec() {
        return __awaiter(this, void 0, void 0, function* () {
            return new Promise((resolve, reject) => {
                this._debug(`exec tool: ${this.toolPath}`);
                this._debug('arguments:');
                for (const arg of this.args) {
                    this._debug(`   ${arg}`);
                }
                const optionsNonNull = this._cloneExecOptions(this.options);
                if (!optionsNonNull.silent && optionsNonNull.outStream) {
                    optionsNonNull.outStream.write(this._getCommandString(optionsNonNull) + os.EOL);
                }
                const state = new ExecState(optionsNonNull, this.toolPath);
                state.on('debug', (message) => {
                    this._debug(message);
                });
                const fileName = this._getSpawnFileName();
                const cp = child.spawn(fileName, this._getSpawnArgs(optionsNonNull), this._getSpawnOptions(this.options, fileName));
                const stdbuffer = '';
                if (cp.stdout) {
                    cp.stdout.on('data', (data) => {
                        if (this.options.listeners && this.options.listeners.stdout) {
                            this.options.listeners.stdout(data);
                        }
                        if (!optionsNonNull.silent && optionsNonNull.outStream) {
                            optionsNonNull.outStream.write(data);
                        }
                        this._processLineBuffer(data, stdbuffer, (line) => {
                            if (this.options.listeners && this.options.listeners.stdline) {
                                this.options.listeners.stdline(line);
                            }
                        });
                    });
                }
                const errbuffer = '';
                if (cp.stderr) {
                    cp.stderr.on('data', (data) => {
                        state.processStderr = true;
                        if (this.options.listeners && this.options.listeners.stderr) {
                            this.options.listeners.stderr(data);
                        }
                        if (!optionsNonNull.silent &&
                            optionsNonNull.errStream &&
                            optionsNonNull.outStream) {
                            const s = optionsNonNull.failOnStdErr
                                ? optionsNonNull.errStream
                                : optionsNonNull.outStream;
                            s.write(data);
                        }
                        this._processLineBuffer(data, errbuffer, (line) => {
                            if (this.options.listeners && this.options.listeners.errline) {
                                this.options.listeners.errline(line);
                            }
                        });
                    });
                }
                cp.on('error', (err) => {
                    state.processError = err.message;
                    state.processExited = true;
                    state.processClosed = true;
                    state.CheckComplete();
                });
                cp.on('exit', (code) => {
                    state.processExitCode = code;
                    state.processExited = true;
                    this._debug(`Exit code ${code} received from tool '${this.toolPath}'`);
                    state.CheckComplete();
                });
                cp.on('close', (code) => {
                    state.processExitCode = code;
                    state.processExited = true;
                    state.processClosed = true;
                    this._debug(`STDIO streams have closed for tool '${this.toolPath}'`);
                    state.CheckComplete();
                });
                state.on('done', (error, exitCode) => {
                    if (stdbuffer.length > 0) {
                        this.emit('stdline', stdbuffer);
                    }
                    if (errbuffer.length > 0) {
                        this.emit('errline', errbuffer);
                    }
                    cp.removeAllListeners();
                    if (error) {
                        reject(error);
                    }
                    else {
                        resolve(exitCode);
                    }
                });
            });
        });
    }
}
exports.ToolRunner = ToolRunner;
/**
 * Convert an arg string to an array of args. Handles escaping
 *
 * @param    argString   string of arguments
 * @returns  string[]    array of arguments
 */
function argStringToArray(argString) {
    const args = [];
    let inQuotes = false;
    let escaped = false;
    let arg = '';
    function append(c) {
        // we only escape double quotes.
        if (escaped && c !== '"') {
            arg += '\\';
        }
        arg += c;
        escaped = false;
    }
    for (let i = 0; i < argString.length; i++) {
        const c = argString.charAt(i);
        if (c === '"') {
            if (!escaped) {
                inQuotes = !inQuotes;
            }
            else {
                append(c);
            }
            continue;
        }
        if (c === '\\' && escaped) {
            append(c);
            continue;
        }
        if (c === '\\' && inQuotes) {
            escaped = true;
            continue;
        }
        if (c === ' ' && !inQuotes) {
            if (arg.length > 0) {
                args.push(arg);
                arg = '';
            }
            continue;
        }
        append(c);
    }
    if (arg.length > 0) {
        args.push(arg.trim());
    }
    return args;
}
exports.argStringToArray = argStringToArray;
class ExecState extends events.EventEmitter {
    constructor(options, toolPath) {
        super();
        this.processClosed = false; // tracks whether the process has exited and stdio is closed
        this.processError = '';
        this.processExitCode = 0;
        this.processExited = false; // tracks whether the process has exited
        this.processStderr = false; // tracks whether stderr was written to
        this.delay = 10000; // 10 seconds
        this.done = false;
        this.timeout = null;
        if (!toolPath) {
            throw new Error('toolPath must not be empty');
        }
        this.options = options;
        this.toolPath = toolPath;
        if (options.delay) {
            this.delay = options.delay;
        }
    }
    CheckComplete() {
        if (this.done) {
            return;
        }
        if (this.processClosed) {
            this._setResult();
        }
        else if (this.processExited) {
            this.timeout = setTimeout(ExecState.HandleTimeout, this.delay, this);
        }
    }
    _debug(message) {
        this.emit('debug', message);
    }
    _setResult() {
        // determine whether there is an error
        let error;
        if (this.processExited) {
            if (this.processError) {
                error = new Error(`There was an error when attempting to execute the process '${this.toolPath}'. This may indicate the process failed to start. Error: ${this.processError}`);
            }
            else if (this.processExitCode !== 0 && !this.options.ignoreReturnCode) {
                error = new Error(`The process '${this.toolPath}' failed with exit code ${this.processExitCode}`);
            }
            else if (this.processStderr && this.options.failOnStdErr) {
                error = new Error(`The process '${this.toolPath}' failed because one or more lines were written to the STDERR stream`);
            }
        }
        // clear the timeout
        if (this.timeout) {
            clearTimeout(this.timeout);
            this.timeout = null;
        }
        this.done = true;
        this.emit('done', error, this.processExitCode);
    }
    static HandleTimeout(state) {
        if (state.done) {
            return;
        }
        if (!state.processClosed && state.processExited) {
            const message = `The STDIO streams did not close within ${state.delay /
                1000} seconds of the exit event from process '${state.toolPath}'. This may indicate a child process inherited the STDIO streams and has not yet exited.`;
            state._debug(message);
        }
        state._setResult();
    }
}
//# sourceMappingURL=toolrunner.js.map

/***/ }),

/***/ 11:
/***/ (function(module) {

// Returns a wrapper function that returns a wrapped callback
// The wrapper function should do some stuff, and return a
// presumably different callback function.
// This makes sure that own properties are retained, so that
// decorations and such are not lost along the way.
module.exports = wrappy
function wrappy (fn, cb) {
  if (fn && cb) return wrappy(fn)(cb)

  if (typeof fn !== 'function')
    throw new TypeError('need wrapper function')

  Object.keys(fn).forEach(function (k) {
    wrapper[k] = fn[k]
  })

  return wrapper

  function wrapper() {
    var args = new Array(arguments.length)
    for (var i = 0; i < args.length; i++) {
      args[i] = arguments[i]
    }
    var ret = fn.apply(this, args)
    var cb = args[args.length-1]
    if (typeof ret === 'function' && ret !== cb) {
      Object.keys(cb).forEach(function (k) {
        ret[k] = cb[k]
      })
    }
    return ret
  }
}


/***/ }),

/***/ 12:
/***/ (function(__unusedmodule, exports) {

"use strict";

// Copyright (c) Microsoft. All rights reserved.
// Licensed under the MIT license. See LICENSE file in the project root for full license information.
Object.defineProperty(exports, "__esModule", { value: true });
class BasicCredentialHandler {
    constructor(username, password) {
        this.username = username;
        this.password = password;
    }
    // currently implements pre-authorization
    // TODO: support preAuth = false where it hooks on 401
    prepareRequest(options) {
        options.headers['Authorization'] = 'Basic ' + new Buffer(this.username + ':' + this.password).toString('base64');
        options.headers['X-TFS-FedAuthRedirect'] = 'Suppress';
    }
    // This handler cannot handle 401
    canHandleAuthentication(response) {
        return false;
    }
    handleAuthentication(httpClient, requestInfo, objs) {
        return null;
    }
}
exports.BasicCredentialHandler = BasicCredentialHandler;


/***/ }),

/***/ 16:
/***/ (function(module) {

module.exports = require("tls");

/***/ }),

/***/ 20:
/***/ (function(module, __unusedexports, __webpack_require__) {

"use strict";


const cp = __webpack_require__(129);
const parse = __webpack_require__(568);
const enoent = __webpack_require__(881);

function spawn(command, args, options) {
    // Parse the arguments
    const parsed = parse(command, args, options);

    // Spawn the child process
    const spawned = cp.spawn(parsed.command, parsed.args, parsed.options);

    // Hook into child process "exit" event to emit an error if the command
    // does not exists, see: https://github.com/IndigoUnited/node-cross-spawn/issues/16
    enoent.hookChildProcess(spawned, parsed);

    return spawned;
}

function spawnSync(command, args, options) {
    // Parse the arguments
    const parsed = parse(command, args, options);

    // Spawn the child process
    const result = cp.spawnSync(parsed.command, parsed.args, parsed.options);

    // Analyze if the command does not exist, see: https://github.com/IndigoUnited/node-cross-spawn/issues/16
    result.error = result.error || enoent.verifyENOENTSync(result.status, parsed);

    return result;
}

module.exports = spawn;
module.exports.spawn = spawn;
module.exports.sync = spawnSync;

module.exports._parse = parse;
module.exports._enoent = enoent;


/***/ }),

/***/ 34:
/***/ (function(module) {

module.exports = require("https");

/***/ }),

/***/ 39:
/***/ (function(module) {

"use strict";


const pathKey = (options = {}) => {
	const environment = options.env || process.env;
	const platform = options.platform || process.platform;

	if (platform !== 'win32') {
		return 'PATH';
	}

	return Object.keys(environment).find(key => key.toUpperCase() === 'PATH') || 'Path';
};

module.exports = pathKey;
// TODO: Remove this for the next major release
module.exports.default = pathKey;


/***/ }),

/***/ 49:
/***/ (function(module, __unusedexports, __webpack_require__) {

var wrappy = __webpack_require__(11)
module.exports = wrappy(once)
module.exports.strict = wrappy(onceStrict)

once.proto = once(function () {
  Object.defineProperty(Function.prototype, 'once', {
    value: function () {
      return once(this)
    },
    configurable: true
  })

  Object.defineProperty(Function.prototype, 'onceStrict', {
    value: function () {
      return onceStrict(this)
    },
    configurable: true
  })
})

function once (fn) {
  var f = function () {
    if (f.called) return f.value
    f.called = true
    return f.value = fn.apply(this, arguments)
  }
  f.called = false
  return f
}

function onceStrict (fn) {
  var f = function () {
    if (f.called)
      throw new Error(f.onceError)
    f.called = true
    return f.value = fn.apply(this, arguments)
  }
  var name = fn.name || 'Function wrapped with `once`'
  f.onceError = name + " shouldn't be called more than once"
  f.called = false
  return f
}


/***/ }),

/***/ 87:
/***/ (function(module) {

module.exports = require("os");

/***/ }),

/***/ 104:
/***/ (function(__unusedmodule, __unusedexports, __webpack_require__) {

// @ts-check
const core = __webpack_require__(470)
const exec = __webpack_require__(986)
const io = __webpack_require__(1)
const hasha = __webpack_require__(309)
const execa = __webpack_require__(955)
const { restoreCache, saveCache } = __webpack_require__(211)
const fs = __webpack_require__(747)
<<<<<<< HEAD
const os = __webpack_require__(87)
const path = __webpack_require__(622)
const quote = __webpack_require__(531)

const homeDirectory = os.homedir()
=======
>>>>>>> efdd8bb2

const useYarn = fs.existsSync('yarn.lock')
const lockFilename = useYarn ? 'yarn.lock' : 'package-lock.json'
const lockHash = hasha.fromFileSync(lockFilename)
const platformAndArch = `${process.platform}-${process.arch}`

// enforce the same NPM cache folder across different operating systems
const NPM_CACHE_FOLDER = path.join(homeDirectory, '.npm')
const NPM_CACHE = (() => {
  const o = {}
  if (useYarn) {
<<<<<<< HEAD
    o.inputPath = path.join(homeDirectory, '.cache', 'yarn')
    o.restoreKeys = `yarn-${platformAndArch}-`
  } else {
    o.inputPath = NPM_CACHE_FOLDER
=======
    o.inputPath = '~/.cache/yarn'
    o.restoreKeys = `yarn-${platformAndArch}-`
  } else {
    o.inputPath = '~/.npm'
>>>>>>> efdd8bb2
    o.restoreKeys = `npm-${platformAndArch}-`
  }
  o.primaryKey = o.restoreKeys + lockHash
  return o
})()

// custom Cypress binary cache folder
// see https://on.cypress.io/caching
const CYPRESS_CACHE_FOLDER = path.join(homeDirectory, '.cache', 'Cypress')
console.log('using custom Cypress cache folder "%s"', CYPRESS_CACHE_FOLDER)

const CYPRESS_BINARY_CACHE = (() => {
  const o = {
    inputPath: CYPRESS_CACHE_FOLDER,
    restoreKeys: `cypress-${platformAndArch}-`
  }
  o.primaryKey = o.restoreKeys + lockHash
  return o
})()

const restoreCachedNpm = () => {
  console.log('trying to restore cached NPM modules')
  return restoreCache(
    NPM_CACHE.inputPath,
    NPM_CACHE.primaryKey,
    NPM_CACHE.restoreKeys
  )
}

const saveCachedNpm = () => {
  console.log('saving NPM modules')
  return saveCache(NPM_CACHE.inputPath, NPM_CACHE.primaryKey)
}

const restoreCachedCypressBinary = () => {
  console.log('trying to restore cached Cypress binary')
  return restoreCache(
    CYPRESS_BINARY_CACHE.inputPath,
    CYPRESS_BINARY_CACHE.primaryKey,
    CYPRESS_BINARY_CACHE.restoreKeys
  )
}

const saveCachedCypressBinary = () => {
  console.log('saving Cypress binary')
  return saveCache(
    CYPRESS_BINARY_CACHE.inputPath,
    CYPRESS_BINARY_CACHE.primaryKey
  )
}

const install = () => {
  // prevent lots of progress messages during install
  core.exportVariable('CI', '1')
<<<<<<< HEAD
  core.exportVariable('CYPRESS_CACHE_FOLDER', CYPRESS_CACHE_FOLDER)

  // Note: need to quote found tool to avoid Windows choking on
  // npm paths with spaces like "C:\Program Files\nodejs\npm.cmd ci"

  if (useYarn) {
    console.log('installing NPM dependencies using Yarn')
    return io.which('yarn', true).then(yarnPath => {
      console.log('yarn at "%s"', yarnPath)
      return exec.exec(quote(yarnPath), ['--frozen-lockfile'])
    })
  } else {
    console.log('installing NPM dependencies')
    core.exportVariable('npm_config_cache', NPM_CACHE_FOLDER)

    return io.which('npm', true).then(npmPath => {
      console.log('npm at "%s"', npmPath)
      return exec.exec(quote(npmPath), ['ci'])
    })
=======

  if (useYarn) {
    console.log('installing NPM dependencies using Yarn')
    return exec.exec('yarn --frozen-lockfile')
  } else {
    console.log('installing NPM dependencies')
    return exec.exec('npm ci')
>>>>>>> efdd8bb2
  }
}

const verifyCypressBinary = () => {
  console.log('Verifying Cypress')
  core.exportVariable('CYPRESS_CACHE_FOLDER', CYPRESS_CACHE_FOLDER)
  return io.which('npx', true).then(npxPath => {
    return exec.exec(quote(npxPath), ['cypress', 'verify'])
  })
}

/**
 * Grabs a boolean GitHub Action parameter input and casts it.
 * @param {string} name - parameter name
 * @param {boolean} defaultValue - default value to use if the parameter was not specified
 * @returns {boolean} converted input argument or default value
 */
const getInputBool = (name, defaultValue = false) => {
  const param = core.getInput(name)
  if (param === 'true' || param === '1') {
    return true
  }
  if (param === 'false' || param === '0') {
    return false
  }

  return defaultValue
}

const buildAppMaybe = () => {
  const buildApp = core.getInput('build')
  if (!buildApp) {
    return
  }

  console.log('building application using "%s"', buildApp)

  return exec.exec(buildApp)
}

const startServerMaybe = () => {
  const startCommand = core.getInput('start')
  if (!startCommand) {
    console.log('No start command found')
    return
  }

  console.log('starting server with command "%s"', startCommand)
  console.log('current working directory "%s"', process.cwd())

  const childProcess = execa(startCommand, {
    shell: true,
    detached: true,
    stdio: 'inherit'
  })
  // allow child process to run in the background
  // https://nodejs.org/api/child_process.html#child_process_options_detached
  childProcess.unref()
  console.log('child process unref')
}

const waitOnMaybe = () => {
  const waitOn = core.getInput('wait-on')
  if (!waitOn) {
    return
  }

  console.log('waiting on "%s"', waitOn)

  return io.which('npx', true).then(npxPath => {
    return exec.exec(quote(npxPath), ['wait-on', quote(waitOn)])
  })
}

const runTests = () => {
  const runTests = getInputBool('runTests', true)
  if (!runTests) {
    console.log('Skipping running tests: runTests parameter is false')
    return
  }

  console.log('Running Cypress tests')

  const record = getInputBool('record')
  const parallel = getInputBool('parallel')

  return io.which('npx', true).then(npxPath => {
    core.exportVariable('CYPRESS_CACHE_FOLDER', CYPRESS_CACHE_FOLDER)

    const cmd = ['cypress', 'run']
    if (record) {
      cmd.push(' --record')
    }
    if (parallel) {
      // on GitHub Actions we can use workflow name and SHA commit to tie multiple jobs together
      const parallelId = `${process.env.GITHUB_WORKFLOW} - ${
        process.env.GITHUB_SHA
      }`
      cmd.push(`--parallel`)
      cmd.push('--ci-build-id')
      cmd.push(`"${parallelId}"`)
    }
    const group = core.getInput('group')
    if (group) {
      cmd.push('--group')
      cmd.push(`"${group}"`)
    }
    console.log('Cypress test command: npx %s', cmd.join(' '))

    core.exportVariable('TERM', 'xterm')
    return exec.exec(quote(npxPath), cmd)
  })
}

Promise.all([restoreCachedNpm(), restoreCachedCypressBinary()])
  .then(([npmCacheHit, cypressCacheHit]) => {
    console.log('npm cache hit', npmCacheHit)
    console.log('cypress cache hit', cypressCacheHit)

    return install().then(() => {
      if (npmCacheHit && cypressCacheHit) {
        console.log('no need to verify Cypress binary or save caches')
        return
      }

      return verifyCypressBinary()
        .then(saveCachedNpm)
        .then(saveCachedCypressBinary)
    })
  })
  .then(buildAppMaybe)
  .then(startServerMaybe)
  .then(waitOnMaybe)
  .then(runTests)
  .catch(error => {
    console.log(error)
    core.setFailed(error.message)
  })


/***/ }),

/***/ 105:
/***/ (function(__unusedmodule, exports, __webpack_require__) {

"use strict";

// Copyright (c) Microsoft. All rights reserved.
// Licensed under the MIT license. See LICENSE file in the project root for full license information.
var __awaiter = (this && this.__awaiter) || function (thisArg, _arguments, P, generator) {
    return new (P || (P = Promise))(function (resolve, reject) {
        function fulfilled(value) { try { step(generator.next(value)); } catch (e) { reject(e); } }
        function rejected(value) { try { step(generator["throw"](value)); } catch (e) { reject(e); } }
        function step(result) { result.done ? resolve(result.value) : new P(function (resolve) { resolve(result.value); }).then(fulfilled, rejected); }
        step((generator = generator.apply(thisArg, _arguments || [])).next());
    });
};
Object.defineProperty(exports, "__esModule", { value: true });
const httpm = __webpack_require__(874);
const util = __webpack_require__(729);
class RestClient {
    /**
     * Creates an instance of the RestClient
     * @constructor
     * @param {string} userAgent - userAgent for requests
     * @param {string} baseUrl - (Optional) If not specified, use full urls per request.  If supplied and a function passes a relative url, it will be appended to this
     * @param {ifm.IRequestHandler[]} handlers - handlers are typically auth handlers (basic, bearer, ntlm supplied)
     * @param {ifm.IRequestOptions} requestOptions - options for each http requests (http proxy setting, socket timeout)
     */
    constructor(userAgent, baseUrl, handlers, requestOptions) {
        this.client = new httpm.HttpClient(userAgent, handlers, requestOptions);
        if (baseUrl) {
            this._baseUrl = baseUrl;
        }
    }
    /**
     * Gets a resource from an endpoint
     * Be aware that not found returns a null.  Other error conditions reject the promise
     * @param {string} requestUrl - fully qualified or relative url
     * @param {IRequestOptions} requestOptions - (optional) requestOptions object
     */
    options(requestUrl, options) {
        return __awaiter(this, void 0, void 0, function* () {
            let url = util.getUrl(requestUrl, this._baseUrl);
            let res = yield this.client.options(url, this._headersFromOptions(options));
            return this._processResponse(res, options);
        });
    }
    /**
     * Gets a resource from an endpoint
     * Be aware that not found returns a null.  Other error conditions reject the promise
     * @param {string} resource - fully qualified url or relative path
     * @param {IRequestOptions} requestOptions - (optional) requestOptions object
     */
    get(resource, options) {
        return __awaiter(this, void 0, void 0, function* () {
            let url = util.getUrl(resource, this._baseUrl);
            let res = yield this.client.get(url, this._headersFromOptions(options));
            return this._processResponse(res, options);
        });
    }
    /**
     * Deletes a resource from an endpoint
     * Be aware that not found returns a null.  Other error conditions reject the promise
     * @param {string} resource - fully qualified or relative url
     * @param {IRequestOptions} requestOptions - (optional) requestOptions object
     */
    del(resource, options) {
        return __awaiter(this, void 0, void 0, function* () {
            let url = util.getUrl(resource, this._baseUrl);
            let res = yield this.client.del(url, this._headersFromOptions(options));
            return this._processResponse(res, options);
        });
    }
    /**
     * Creates resource(s) from an endpoint
     * T type of object returned.
     * Be aware that not found returns a null.  Other error conditions reject the promise
     * @param {string} resource - fully qualified or relative url
     * @param {IRequestOptions} requestOptions - (optional) requestOptions object
     */
    create(resource, resources, options) {
        return __awaiter(this, void 0, void 0, function* () {
            let url = util.getUrl(resource, this._baseUrl);
            let headers = this._headersFromOptions(options, true);
            let data = JSON.stringify(resources, null, 2);
            let res = yield this.client.post(url, data, headers);
            return this._processResponse(res, options);
        });
    }
    /**
     * Updates resource(s) from an endpoint
     * T type of object returned.
     * Be aware that not found returns a null.  Other error conditions reject the promise
     * @param {string} resource - fully qualified or relative url
     * @param {IRequestOptions} requestOptions - (optional) requestOptions object
     */
    update(resource, resources, options) {
        return __awaiter(this, void 0, void 0, function* () {
            let url = util.getUrl(resource, this._baseUrl);
            let headers = this._headersFromOptions(options, true);
            let data = JSON.stringify(resources, null, 2);
            let res = yield this.client.patch(url, data, headers);
            return this._processResponse(res, options);
        });
    }
    /**
     * Replaces resource(s) from an endpoint
     * T type of object returned.
     * Be aware that not found returns a null.  Other error conditions reject the promise
     * @param {string} resource - fully qualified or relative url
     * @param {IRequestOptions} requestOptions - (optional) requestOptions object
     */
    replace(resource, resources, options) {
        return __awaiter(this, void 0, void 0, function* () {
            let url = util.getUrl(resource, this._baseUrl);
            let headers = this._headersFromOptions(options, true);
            let data = JSON.stringify(resources, null, 2);
            let res = yield this.client.put(url, data, headers);
            return this._processResponse(res, options);
        });
    }
    uploadStream(verb, requestUrl, stream, options) {
        return __awaiter(this, void 0, void 0, function* () {
            let url = util.getUrl(requestUrl, this._baseUrl);
            let headers = this._headersFromOptions(options, true);
            let res = yield this.client.sendStream(verb, url, stream, headers);
            return this._processResponse(res, options);
        });
    }
    _headersFromOptions(options, contentType) {
        options = options || {};
        let headers = options.additionalHeaders || {};
        headers["Accept"] = options.acceptHeader || "application/json";
        if (contentType) {
            let found = false;
            for (let header in headers) {
                if (header.toLowerCase() == "content-type") {
                    found = true;
                }
            }
            if (!found) {
                headers["Content-Type"] = 'application/json; charset=utf-8';
            }
        }
        return headers;
    }
    static dateTimeDeserializer(key, value) {
        if (typeof value === 'string') {
            let a = new Date(value);
            if (!isNaN(a.valueOf())) {
                return a;
            }
        }
        return value;
    }
    _processResponse(res, options) {
        return __awaiter(this, void 0, void 0, function* () {
            return new Promise((resolve, reject) => __awaiter(this, void 0, void 0, function* () {
                const statusCode = res.message.statusCode;
                const response = {
                    statusCode: statusCode,
                    result: null,
                    headers: {}
                };
                // not found leads to null obj returned
                if (statusCode == httpm.HttpCodes.NotFound) {
                    resolve(response);
                }
                let obj;
                let contents;
                // get the result from the body
                try {
                    contents = yield res.readBody();
                    if (contents && contents.length > 0) {
                        if (options && options.deserializeDates) {
                            obj = JSON.parse(contents, RestClient.dateTimeDeserializer);
                        }
                        else {
                            obj = JSON.parse(contents);
                        }
                        if (options && options.responseProcessor) {
                            response.result = options.responseProcessor(obj);
                        }
                        else {
                            response.result = obj;
                        }
                    }
                    response.headers = res.message.headers;
                }
                catch (err) {
                    // Invalid resource (contents not json);  leaving result obj null
                }
                // note that 3xx redirects are handled by the http layer.
                if (statusCode > 299) {
                    let msg;
                    // if exception/error in body, attempt to get better error
                    if (obj && obj.message) {
                        msg = obj.message;
                    }
                    else if (contents && contents.length > 0) {
                        // it may be the case that the exception is in the body message as string
                        msg = contents;
                    }
                    else {
                        msg = "Failed request: (" + statusCode + ")";
                    }
                    let err = new Error(msg);
                    // attach statusCode and body obj (if available) to the error object
                    err['statusCode'] = statusCode;
                    if (response.result) {
                        err['result'] = response.result;
                    }
                    reject(err);
                }
                else {
                    resolve(response);
                }
            }));
        });
    }
}
exports.RestClient = RestClient;


/***/ }),

/***/ 129:
/***/ (function(module) {

module.exports = require("child_process");

/***/ }),

/***/ 139:
/***/ (function(module, __unusedexports, __webpack_require__) {

// Unique ID creation requires a high quality random # generator.  In node.js
// this is pretty straight-forward - we use the crypto API.

var crypto = __webpack_require__(417);

module.exports = function nodeRNG() {
  return crypto.randomBytes(16);
};


/***/ }),

/***/ 141:
/***/ (function(__unusedmodule, exports, __webpack_require__) {

"use strict";


var net = __webpack_require__(631);
var tls = __webpack_require__(16);
var http = __webpack_require__(605);
var https = __webpack_require__(34);
var events = __webpack_require__(614);
var assert = __webpack_require__(357);
var util = __webpack_require__(669);


exports.httpOverHttp = httpOverHttp;
exports.httpsOverHttp = httpsOverHttp;
exports.httpOverHttps = httpOverHttps;
exports.httpsOverHttps = httpsOverHttps;


function httpOverHttp(options) {
  var agent = new TunnelingAgent(options);
  agent.request = http.request;
  return agent;
}

function httpsOverHttp(options) {
  var agent = new TunnelingAgent(options);
  agent.request = http.request;
  agent.createSocket = createSecureSocket;
  return agent;
}

function httpOverHttps(options) {
  var agent = new TunnelingAgent(options);
  agent.request = https.request;
  return agent;
}

function httpsOverHttps(options) {
  var agent = new TunnelingAgent(options);
  agent.request = https.request;
  agent.createSocket = createSecureSocket;
  return agent;
}


function TunnelingAgent(options) {
  var self = this;
  self.options = options || {};
  self.proxyOptions = self.options.proxy || {};
  self.maxSockets = self.options.maxSockets || http.Agent.defaultMaxSockets;
  self.requests = [];
  self.sockets = [];

  self.on('free', function onFree(socket, host, port, localAddress) {
    var options = toOptions(host, port, localAddress);
    for (var i = 0, len = self.requests.length; i < len; ++i) {
      var pending = self.requests[i];
      if (pending.host === options.host && pending.port === options.port) {
        // Detect the request to connect same origin server,
        // reuse the connection.
        self.requests.splice(i, 1);
        pending.request.onSocket(socket);
        return;
      }
    }
    socket.destroy();
    self.removeSocket(socket);
  });
}
util.inherits(TunnelingAgent, events.EventEmitter);

TunnelingAgent.prototype.addRequest = function addRequest(req, host, port, localAddress) {
  var self = this;
  var options = mergeOptions({request: req}, self.options, toOptions(host, port, localAddress));

  if (self.sockets.length >= this.maxSockets) {
    // We are over limit so we'll add it to the queue.
    self.requests.push(options);
    return;
  }

  // If we are under maxSockets create a new one.
  self.createSocket(options, function(socket) {
    socket.on('free', onFree);
    socket.on('close', onCloseOrRemove);
    socket.on('agentRemove', onCloseOrRemove);
    req.onSocket(socket);

    function onFree() {
      self.emit('free', socket, options);
    }

    function onCloseOrRemove(err) {
      self.removeSocket(socket);
      socket.removeListener('free', onFree);
      socket.removeListener('close', onCloseOrRemove);
      socket.removeListener('agentRemove', onCloseOrRemove);
    }
  });
};

TunnelingAgent.prototype.createSocket = function createSocket(options, cb) {
  var self = this;
  var placeholder = {};
  self.sockets.push(placeholder);

  var connectOptions = mergeOptions({}, self.proxyOptions, {
    method: 'CONNECT',
    path: options.host + ':' + options.port,
    agent: false
  });
  if (connectOptions.proxyAuth) {
    connectOptions.headers = connectOptions.headers || {};
    connectOptions.headers['Proxy-Authorization'] = 'Basic ' +
        new Buffer(connectOptions.proxyAuth).toString('base64');
  }

  debug('making CONNECT request');
  var connectReq = self.request(connectOptions);
  connectReq.useChunkedEncodingByDefault = false; // for v0.6
  connectReq.once('response', onResponse); // for v0.6
  connectReq.once('upgrade', onUpgrade);   // for v0.6
  connectReq.once('connect', onConnect);   // for v0.7 or later
  connectReq.once('error', onError);
  connectReq.end();

  function onResponse(res) {
    // Very hacky. This is necessary to avoid http-parser leaks.
    res.upgrade = true;
  }

  function onUpgrade(res, socket, head) {
    // Hacky.
    process.nextTick(function() {
      onConnect(res, socket, head);
    });
  }

  function onConnect(res, socket, head) {
    connectReq.removeAllListeners();
    socket.removeAllListeners();

    if (res.statusCode === 200) {
      assert.equal(head.length, 0);
      debug('tunneling connection has established');
      self.sockets[self.sockets.indexOf(placeholder)] = socket;
      cb(socket);
    } else {
      debug('tunneling socket could not be established, statusCode=%d',
            res.statusCode);
      var error = new Error('tunneling socket could not be established, ' +
                            'statusCode=' + res.statusCode);
      error.code = 'ECONNRESET';
      options.request.emit('error', error);
      self.removeSocket(placeholder);
    }
  }

  function onError(cause) {
    connectReq.removeAllListeners();

    debug('tunneling socket could not be established, cause=%s\n',
          cause.message, cause.stack);
    var error = new Error('tunneling socket could not be established, ' +
                          'cause=' + cause.message);
    error.code = 'ECONNRESET';
    options.request.emit('error', error);
    self.removeSocket(placeholder);
  }
};

TunnelingAgent.prototype.removeSocket = function removeSocket(socket) {
  var pos = this.sockets.indexOf(socket)
  if (pos === -1) {
    return;
  }
  this.sockets.splice(pos, 1);

  var pending = this.requests.shift();
  if (pending) {
    // If we have pending requests and a socket gets closed a new one
    // needs to be created to take over in the pool for the one that closed.
    this.createSocket(pending, function(socket) {
      pending.request.onSocket(socket);
    });
  }
};

function createSecureSocket(options, cb) {
  var self = this;
  TunnelingAgent.prototype.createSocket.call(self, options, function(socket) {
    var hostHeader = options.request.getHeader('host');
    var tlsOptions = mergeOptions({}, self.options, {
      socket: socket,
      servername: hostHeader ? hostHeader.replace(/:.*$/, '') : options.host
    });

    // 0 is dummy port for v0.6
    var secureSocket = tls.connect(0, tlsOptions);
    self.sockets[self.sockets.indexOf(socket)] = secureSocket;
    cb(secureSocket);
  });
}


function toOptions(host, port, localAddress) {
  if (typeof host === 'string') { // since v0.10
    return {
      host: host,
      port: port,
      localAddress: localAddress
    };
  }
  return host; // for v0.11 or later
}

function mergeOptions(target) {
  for (var i = 1, len = arguments.length; i < len; ++i) {
    var overrides = arguments[i];
    if (typeof overrides === 'object') {
      var keys = Object.keys(overrides);
      for (var j = 0, keyLen = keys.length; j < keyLen; ++j) {
        var k = keys[j];
        if (overrides[k] !== undefined) {
          target[k] = overrides[k];
        }
      }
    }
  }
  return target;
}


var debug;
if (process.env.NODE_DEBUG && /\btunnel\b/.test(process.env.NODE_DEBUG)) {
  debug = function() {
    var args = Array.prototype.slice.call(arguments);
    if (typeof args[0] === 'string') {
      args[0] = 'TUNNEL: ' + args[0];
    } else {
      args.unshift('TUNNEL:');
    }
    console.error.apply(console, args);
  }
} else {
  debug = function() {};
}
exports.debug = debug; // for test


/***/ }),

/***/ 145:
/***/ (function(module, __unusedexports, __webpack_require__) {

"use strict";

const pump = __webpack_require__(453);
const bufferStream = __webpack_require__(966);

class MaxBufferError extends Error {
	constructor() {
		super('maxBuffer exceeded');
		this.name = 'MaxBufferError';
	}
}

async function getStream(inputStream, options) {
	if (!inputStream) {
		return Promise.reject(new Error('Expected a stream'));
	}

	options = {
		maxBuffer: Infinity,
		...options
	};

	const {maxBuffer} = options;

	let stream;
	await new Promise((resolve, reject) => {
		const rejectPromise = error => {
			if (error) { // A null check
				error.bufferedData = stream.getBufferedValue();
			}

			reject(error);
		};

		stream = pump(inputStream, bufferStream(options), error => {
			if (error) {
				rejectPromise(error);
				return;
			}

			resolve();
		});

		stream.on('data', () => {
			if (stream.getBufferedLength() > maxBuffer) {
				rejectPromise(new MaxBufferError());
			}
		});
	});

	return stream.getBufferedValue();
}

module.exports = getStream;
// TODO: Remove this for the next major release
module.exports.default = getStream;
module.exports.buffer = (stream, options) => getStream(stream, {...options, encoding: 'buffer'});
module.exports.array = (stream, options) => getStream(stream, {...options, array: true});
module.exports.MaxBufferError = MaxBufferError;


/***/ }),

/***/ 168:
/***/ (function(module) {

"use strict";

const aliases = ['stdin', 'stdout', 'stderr'];

const hasAlias = opts => aliases.some(alias => opts[alias] !== undefined);

const normalizeStdio = opts => {
	if (!opts) {
		return;
	}

	const {stdio} = opts;

	if (stdio === undefined) {
		return aliases.map(alias => opts[alias]);
	}

	if (hasAlias(opts)) {
		throw new Error(`It's not possible to provide \`stdio\` in combination with one of ${aliases.map(alias => `\`${alias}\``).join(', ')}`);
	}

	if (typeof stdio === 'string') {
		return stdio;
	}

	if (!Array.isArray(stdio)) {
		throw new TypeError(`Expected \`stdio\` to be of type \`string\` or \`Array\`, got \`${typeof stdio}\``);
	}

	const length = Math.max(stdio.length, aliases.length);
	return Array.from({length}, (value, index) => stdio[index]);
};

module.exports = normalizeStdio;

// `ipc` is pushed unless it is already present
module.exports.node = opts => {
	const stdio = normalizeStdio(opts);

	if (stdio === 'ipc') {
		return 'ipc';
	}

	if (stdio === undefined || typeof stdio === 'string') {
		return [stdio, stdio, stdio, 'ipc'];
	}

	if (stdio.includes('ipc')) {
		return stdio;
	}

	return [...stdio, 'ipc'];
};


/***/ }),

/***/ 197:
/***/ (function(module, __unusedexports, __webpack_require__) {

module.exports = isexe
isexe.sync = sync

var fs = __webpack_require__(747)

function isexe (path, options, cb) {
  fs.stat(path, function (er, stat) {
    cb(er, er ? false : checkStat(stat, options))
  })
}

function sync (path, options) {
  return checkStat(fs.statSync(path), options)
}

function checkStat (stat, options) {
  return stat.isFile() && checkMode(stat, options)
}

function checkMode (stat, options) {
  var mod = stat.mode
  var uid = stat.uid
  var gid = stat.gid

  var myUid = options.uid !== undefined ?
    options.uid : process.getuid && process.getuid()
  var myGid = options.gid !== undefined ?
    options.gid : process.getgid && process.getgid()

  var u = parseInt('100', 8)
  var g = parseInt('010', 8)
  var o = parseInt('001', 8)
  var ug = u | g

  var ret = (mod & o) ||
    (mod & g) && gid === myGid ||
    (mod & u) && uid === myUid ||
    (mod & ug) && myUid === 0

  return ret
}


/***/ }),

/***/ 211:
/***/ (function(__unusedmodule, exports, __webpack_require__) {

"use strict";

Object.defineProperty(exports, "__esModule", { value: true });
var save_fn_1 = __webpack_require__(899);
exports.saveCache = save_fn_1.saveCache;
var restore_fn_1 = __webpack_require__(703);
exports.restoreCache = restore_fn_1.restoreCache;


/***/ }),

/***/ 260:
/***/ (function(__unusedmodule, exports) {

"use strict";
Object.defineProperty(exports,"__esModule",{value:true});exports.SIGRTMAX=exports.getRealtimeSignals=void 0;
const getRealtimeSignals=function(){
const length=SIGRTMAX-SIGRTMIN+1;
return Array.from({length},getRealtimeSignal);
};exports.getRealtimeSignals=getRealtimeSignals;

const getRealtimeSignal=function(value,index){
return{
name:`SIGRT${index+1}`,
number:SIGRTMIN+index,
action:"terminate",
description:"Application-specific signal (realtime)",
standard:"posix"};

};

const SIGRTMIN=34;
const SIGRTMAX=64;exports.SIGRTMAX=SIGRTMAX;
//# sourceMappingURL=realtime.js.map

/***/ }),

/***/ 309:
/***/ (function(module, __unusedexports, __webpack_require__) {

"use strict";

const fs = __webpack_require__(747);
const path = __webpack_require__(622);
const crypto = __webpack_require__(417);
const isStream = __webpack_require__(323);

const requireOptional = (name, defaultValue) => {
	try {
		return require(name);
	} catch (_) {
		return defaultValue;
	}
};

const {Worker} = requireOptional('worker_threads', {});

let worker; // Lazy
let taskIdCounter = 0;
const tasks = new Map();

const recreateWorkerError = sourceError => {
	const error = new Error(sourceError.message);

	for (const [key, value] of Object.entries(sourceError)) {
		if (key !== 'message') {
			error[key] = value;
		}
	}

	return error;
};

const createWorker = () => {
	worker = new Worker(__webpack_require__.ab + "thread.js");

	worker.on('message', message => {
		const task = tasks.get(message.id);
		tasks.delete(message.id);

		if (tasks.size === 0) {
			worker.unref();
		}

		if (message.error === undefined) {
			task.resolve(message.value);
		} else {
			task.reject(recreateWorkerError(message.error));
		}
	});

	worker.on('error', error => {
		// Any error here is effectively an equivalent of segfault, and have no scope, so we just throw it on callback level
		throw error;
	});
};

const taskWorker = (method, args, transferList) => new Promise((resolve, reject) => {
	const id = taskIdCounter++;
	tasks.set(id, {resolve, reject});

	if (worker === undefined) {
		createWorker();
	}

	worker.ref();
	worker.postMessage({id, method, args}, transferList);
});

const hasha = (input, options = {}) => {
	let outputEncoding = options.encoding || 'hex';

	if (outputEncoding === 'buffer') {
		outputEncoding = undefined;
	}

	const hash = crypto.createHash(options.algorithm || 'sha512');

	const update = buffer => {
		const inputEncoding = typeof buffer === 'string' ? 'utf8' : undefined;
		hash.update(buffer, inputEncoding);
	};

	if (Array.isArray(input)) {
		input.forEach(update);
	} else {
		update(input);
	}

	return hash.digest(outputEncoding);
};

hasha.stream = (options = {}) => {
	let outputEncoding = options.encoding || 'hex';

	if (outputEncoding === 'buffer') {
		outputEncoding = undefined;
	}

	const stream = crypto.createHash(options.algorithm || 'sha512');
	stream.setEncoding(outputEncoding);
	return stream;
};

hasha.fromStream = async (stream, options = {}) => {
	if (!isStream(stream)) {
		throw new TypeError('Expected a stream');
	}

	return new Promise((resolve, reject) => {
		// TODO: Use `stream.pipeline` and `stream.finished` when targeting Node.js 10
		stream
			.on('error', reject)
			.pipe(hasha.stream(options))
			.on('error', reject)
			.on('finish', function () {
				resolve(this.read());
			});
	});
};

if (Worker === undefined) {
	hasha.fromFile = async (filePath, options) => hasha.fromStream(fs.createReadStream(filePath), options);
	hasha.async = async (input, options) => hasha(input, options);
} else {
	hasha.fromFile = async (filePath, {algorithm = 'sha512', encoding = 'hex'} = {}) => {
		const hash = await taskWorker('hashFile', [algorithm, filePath]);

		if (encoding === 'buffer') {
			return Buffer.from(hash);
		}

		return Buffer.from(hash).toString(encoding);
	};

	hasha.async = async (input, {algorithm = 'sha512', encoding = 'hex'} = {}) => {
		if (encoding === 'buffer') {
			encoding = undefined;
		}

		const hash = await taskWorker('hash', [algorithm, input]);

		if (encoding === undefined) {
			return Buffer.from(hash);
		}

		return Buffer.from(hash).toString(encoding);
	};
}

hasha.fromFileSync = (filePath, options) => hasha(fs.readFileSync(filePath), options);

module.exports = hasha;


/***/ }),

/***/ 311:
/***/ (function(__unusedmodule, exports, __webpack_require__) {

"use strict";
Object.defineProperty(exports,"__esModule",{value:true});exports.signalsByNumber=exports.signalsByName=void 0;var _os=__webpack_require__(87);

var _signals=__webpack_require__(652);
var _realtime=__webpack_require__(260);



const getSignalsByName=function(){
const signals=(0,_signals.getSignals)();
return signals.reduce(getSignalByName,{});
};

const getSignalByName=function(
signalByNameMemo,
{name,number,description,supported,action,forced,standard})
{
return{
...signalByNameMemo,
[name]:{name,number,description,supported,action,forced,standard}};

};

const signalsByName=getSignalsByName();exports.signalsByName=signalsByName;




const getSignalsByNumber=function(){
const signals=(0,_signals.getSignals)();
const length=_realtime.SIGRTMAX+1;
const signalsA=Array.from({length},(value,number)=>
getSignalByNumber(number,signals));

return Object.assign({},...signalsA);
};

const getSignalByNumber=function(number,signals){
const signal=findSignalByNumber(number,signals);

if(signal===undefined){
return{};
}

const{name,description,supported,action,forced,standard}=signal;
return{
[number]:{
name,
number,
description,
supported,
action,
forced,
standard}};


};



const findSignalByNumber=function(number,signals){
const signal=signals.find(({name})=>_os.constants.signals[name]===number);

if(signal!==undefined){
return signal;
}

return signals.find(signalA=>signalA.number===number);
};

const signalsByNumber=getSignalsByNumber();exports.signalsByNumber=signalsByNumber;
//# sourceMappingURL=main.js.map

/***/ }),

/***/ 323:
/***/ (function(module) {

"use strict";


const isStream = stream =>
	stream !== null &&
	typeof stream === 'object' &&
	typeof stream.pipe === 'function';

isStream.writable = stream =>
	isStream(stream) &&
	stream.writable !== false &&
	typeof stream._write === 'function' &&
	typeof stream._writableState === 'object';

isStream.readable = stream =>
	isStream(stream) &&
	stream.readable !== false &&
	typeof stream._read === 'function' &&
	typeof stream._readableState === 'object';

isStream.duplex = stream =>
	isStream.writable(stream) &&
	isStream.readable(stream);

isStream.transform = stream =>
	isStream.duplex(stream) &&
	typeof stream._transform === 'function' &&
	typeof stream._transformState === 'object';

module.exports = isStream;


/***/ }),

/***/ 327:
/***/ (function(__unusedmodule, exports) {

"use strict";

// Copyright (c) Microsoft. All rights reserved.
// Licensed under the MIT license. See LICENSE file in the project root for full license information.
Object.defineProperty(exports, "__esModule", { value: true });
class PersonalAccessTokenCredentialHandler {
    constructor(token) {
        this.token = token;
    }
    // currently implements pre-authorization
    // TODO: support preAuth = false where it hooks on 401
    prepareRequest(options) {
        options.headers['Authorization'] = 'Basic ' + new Buffer('PAT:' + this.token).toString('base64');
        options.headers['X-TFS-FedAuthRedirect'] = 'Suppress';
    }
    // This handler cannot handle 401
    canHandleAuthentication(response) {
        return false;
    }
    handleAuthentication(httpClient, requestInfo, objs) {
        return null;
    }
}
exports.PersonalAccessTokenCredentialHandler = PersonalAccessTokenCredentialHandler;


/***/ }),

/***/ 342:
/***/ (function(__unusedmodule, exports, __webpack_require__) {

"use strict";

var __awaiter = (this && this.__awaiter) || function (thisArg, _arguments, P, generator) {
    function adopt(value) { return value instanceof P ? value : new P(function (resolve) { resolve(value); }); }
    return new (P || (P = Promise))(function (resolve, reject) {
        function fulfilled(value) { try { step(generator.next(value)); } catch (e) { reject(e); } }
        function rejected(value) { try { step(generator["throw"](value)); } catch (e) { reject(e); } }
        function step(result) { result.done ? resolve(result.value) : adopt(result.value).then(fulfilled, rejected); }
        step((generator = generator.apply(thisArg, _arguments || [])).next());
    });
};
var __importStar = (this && this.__importStar) || function (mod) {
    if (mod && mod.__esModule) return mod;
    var result = {};
    if (mod != null) for (var k in mod) if (Object.hasOwnProperty.call(mod, k)) result[k] = mod[k];
    result["default"] = mod;
    return result;
};
Object.defineProperty(exports, "__esModule", { value: true });
const core = __importStar(__webpack_require__(470));
const fs = __importStar(__webpack_require__(747));
const Handlers_1 = __webpack_require__(941);
const HttpClient_1 = __webpack_require__(874);
const RestClient_1 = __webpack_require__(105);
function getCacheEntry(keys) {
    return __awaiter(this, void 0, void 0, function* () {
        const cacheUrl = getCacheUrl();
        const token = process.env["ACTIONS_RUNTIME_TOKEN"] || "";
        const bearerCredentialHandler = new Handlers_1.BearerCredentialHandler(token);
        const resource = `_apis/artifactcache/cache?keys=${encodeURIComponent(keys.join(","))}`;
        const restClient = new RestClient_1.RestClient("actions/cache", cacheUrl, [
            bearerCredentialHandler
        ]);
        const response = yield restClient.get(resource, getRequestOptions());
        if (response.statusCode === 204) {
            return null;
        }
        if (response.statusCode !== 200) {
            throw new Error(`Cache service responded with ${response.statusCode}`);
        }
        const cacheResult = response.result;
        core.debug(`Cache Result:`);
        core.debug(JSON.stringify(cacheResult));
        if (!cacheResult || !cacheResult.archiveLocation) {
            throw new Error("Cache not found.");
        }
        return cacheResult;
    });
}
exports.getCacheEntry = getCacheEntry;
function downloadCache(cacheEntry, archivePath) {
    return __awaiter(this, void 0, void 0, function* () {
        const stream = fs.createWriteStream(archivePath);
        const httpClient = new HttpClient_1.HttpClient("actions/cache");
        const downloadResponse = yield httpClient.get(cacheEntry.archiveLocation);
        yield pipeResponseToStream(downloadResponse, stream);
    });
}
exports.downloadCache = downloadCache;
function pipeResponseToStream(response, stream) {
    return __awaiter(this, void 0, void 0, function* () {
        return new Promise(resolve => {
            response.message.pipe(stream).on("close", () => {
                resolve();
            });
        });
    });
}
function saveCache(stream, key) {
    return __awaiter(this, void 0, void 0, function* () {
        const cacheUrl = getCacheUrl();
        const token = process.env["ACTIONS_RUNTIME_TOKEN"] || "";
        const bearerCredentialHandler = new Handlers_1.BearerCredentialHandler(token);
        const resource = `_apis/artifactcache/cache/${encodeURIComponent(key)}`;
        const postUrl = cacheUrl + resource;
        const restClient = new RestClient_1.RestClient("actions/cache", undefined, [
            bearerCredentialHandler
        ]);
        const requestOptions = getRequestOptions();
        requestOptions.additionalHeaders = {
            "Content-Type": "application/octet-stream"
        };
        const response = yield restClient.uploadStream("POST", postUrl, stream, requestOptions);
        if (response.statusCode !== 200) {
            throw new Error(`Cache service responded with ${response.statusCode}`);
        }
        core.info("Cache saved successfully");
    });
}
exports.saveCache = saveCache;
function getRequestOptions() {
    const requestOptions = {
        acceptHeader: createAcceptHeader("application/json", "5.2-preview.1")
    };
    return requestOptions;
}
function createAcceptHeader(type, apiVersion) {
    return `${type};api-version=${apiVersion}`;
}
function getCacheUrl() {
    // Ideally we just use ACTIONS_CACHE_URL
    let cacheUrl = (process.env["ACTIONS_CACHE_URL"] ||
        process.env["ACTIONS_RUNTIME_URL"] ||
        "").replace("pipelines", "artifactcache");
    if (!cacheUrl) {
        throw new Error("Cache Service Url not found, unable to restore cache.");
    }
    core.debug(`Cache Url: ${cacheUrl}`);
    return cacheUrl;
}


/***/ }),

/***/ 357:
/***/ (function(module) {

module.exports = require("assert");

/***/ }),

/***/ 389:
/***/ (function(module, __unusedexports, __webpack_require__) {

"use strict";


const fs = __webpack_require__(747);
const shebangCommand = __webpack_require__(866);

function readShebang(command) {
    // Read the first 150 bytes from the file
    const size = 150;
    const buffer = Buffer.alloc(size);

    let fd;

    try {
        fd = fs.openSync(command, 'r');
        fs.readSync(fd, buffer, 0, size, 0);
        fs.closeSync(fd);
    } catch (e) { /* Empty */ }

    // Attempt to extract shebang (null is returned if not a shebang)
    return shebangCommand(buffer.toString());
}

module.exports = readShebang;


/***/ }),

/***/ 413:
/***/ (function(module) {

module.exports = require("stream");

/***/ }),

/***/ 417:
/***/ (function(module) {

module.exports = require("crypto");

/***/ }),

/***/ 431:
/***/ (function(__unusedmodule, exports, __webpack_require__) {

"use strict";

Object.defineProperty(exports, "__esModule", { value: true });
const os = __webpack_require__(87);
/**
 * Commands
 *
 * Command Format:
 *   ##[name key=value;key=value]message
 *
 * Examples:
 *   ##[warning]This is the user warning message
 *   ##[set-secret name=mypassword]definitelyNotAPassword!
 */
function issueCommand(command, properties, message) {
    const cmd = new Command(command, properties, message);
    process.stdout.write(cmd.toString() + os.EOL);
}
exports.issueCommand = issueCommand;
function issue(name, message = '') {
    issueCommand(name, {}, message);
}
exports.issue = issue;
const CMD_STRING = '::';
class Command {
    constructor(command, properties, message) {
        if (!command) {
            command = 'missing.command';
        }
        this.command = command;
        this.properties = properties;
        this.message = message;
    }
    toString() {
        let cmdStr = CMD_STRING + this.command;
        if (this.properties && Object.keys(this.properties).length > 0) {
            cmdStr += ' ';
            for (const key in this.properties) {
                if (this.properties.hasOwnProperty(key)) {
                    const val = this.properties[key];
                    if (val) {
                        // safely append the val - avoid blowing up when attempting to
                        // call .replace() if message is not a string for some reason
                        cmdStr += `${key}=${escape(`${val || ''}`)},`;
                    }
                }
            }
        }
        cmdStr += CMD_STRING;
        // safely append the message - avoid blowing up when attempting to
        // call .replace() if message is not a string for some reason
        const message = `${this.message || ''}`;
        cmdStr += escapeData(message);
        return cmdStr;
    }
}
function escapeData(s) {
    return s.replace(/\r/g, '%0D').replace(/\n/g, '%0A');
}
function escape(s) {
    return s
        .replace(/\r/g, '%0D')
        .replace(/\n/g, '%0A')
        .replace(/]/g, '%5D')
        .replace(/;/g, '%3B');
}
//# sourceMappingURL=command.js.map

/***/ }),

/***/ 432:
/***/ (function(__unusedmodule, exports, __webpack_require__) {

var crypto = __webpack_require__(417);

var flags = {
	NTLM_NegotiateUnicode                :  0x00000001,
	NTLM_NegotiateOEM                    :  0x00000002,
	NTLM_RequestTarget                   :  0x00000004,
	NTLM_Unknown9                        :  0x00000008,
	NTLM_NegotiateSign                   :  0x00000010,
	NTLM_NegotiateSeal                   :  0x00000020,
	NTLM_NegotiateDatagram               :  0x00000040,
	NTLM_NegotiateLanManagerKey          :  0x00000080,
	NTLM_Unknown8                        :  0x00000100,
	NTLM_NegotiateNTLM                   :  0x00000200,
	NTLM_NegotiateNTOnly                 :  0x00000400,
	NTLM_Anonymous                       :  0x00000800,
	NTLM_NegotiateOemDomainSupplied      :  0x00001000,
	NTLM_NegotiateOemWorkstationSupplied :  0x00002000,
	NTLM_Unknown6                        :  0x00004000,
	NTLM_NegotiateAlwaysSign             :  0x00008000,
	NTLM_TargetTypeDomain                :  0x00010000,
	NTLM_TargetTypeServer                :  0x00020000,
	NTLM_TargetTypeShare                 :  0x00040000,
	NTLM_NegotiateExtendedSecurity       :  0x00080000,
	NTLM_NegotiateIdentify               :  0x00100000,
	NTLM_Unknown5                        :  0x00200000,
	NTLM_RequestNonNTSessionKey          :  0x00400000,
	NTLM_NegotiateTargetInfo             :  0x00800000,
	NTLM_Unknown4                        :  0x01000000,
	NTLM_NegotiateVersion                :  0x02000000,
	NTLM_Unknown3                        :  0x04000000,
	NTLM_Unknown2                        :  0x08000000,
	NTLM_Unknown1                        :  0x10000000,
	NTLM_Negotiate128                    :  0x20000000,
	NTLM_NegotiateKeyExchange            :  0x40000000,
	NTLM_Negotiate56                     :  0x80000000
};
var typeflags = {
	NTLM_TYPE1_FLAGS : 	  flags.NTLM_NegotiateUnicode
						+ flags.NTLM_NegotiateOEM
						+ flags.NTLM_RequestTarget
						+ flags.NTLM_NegotiateNTLM
						+ flags.NTLM_NegotiateOemDomainSupplied
						+ flags.NTLM_NegotiateOemWorkstationSupplied
						+ flags.NTLM_NegotiateAlwaysSign
						+ flags.NTLM_NegotiateExtendedSecurity
						+ flags.NTLM_NegotiateVersion
						+ flags.NTLM_Negotiate128
						+ flags.NTLM_Negotiate56,

	NTLM_TYPE2_FLAGS :    flags.NTLM_NegotiateUnicode
						+ flags.NTLM_RequestTarget
						+ flags.NTLM_NegotiateNTLM
						+ flags.NTLM_NegotiateAlwaysSign
						+ flags.NTLM_NegotiateExtendedSecurity
						+ flags.NTLM_NegotiateTargetInfo
						+ flags.NTLM_NegotiateVersion
						+ flags.NTLM_Negotiate128
						+ flags.NTLM_Negotiate56
};

function createType1Message(options){
	var domain = escape(options.domain.toUpperCase());
	var workstation = escape(options.workstation.toUpperCase());
	var protocol = 'NTLMSSP\0';

	var BODY_LENGTH = 40;

	var type1flags = typeflags.NTLM_TYPE1_FLAGS;
	if(!domain || domain === '')
		type1flags = type1flags - flags.NTLM_NegotiateOemDomainSupplied;

	var pos = 0;
	var buf = new Buffer(BODY_LENGTH + domain.length + workstation.length);


	buf.write(protocol, pos, protocol.length); pos += protocol.length; // protocol
	buf.writeUInt32LE(1, pos); pos += 4;          // type 1
	buf.writeUInt32LE(type1flags, pos); pos += 4; // TYPE1 flag

	buf.writeUInt16LE(domain.length, pos); pos += 2; // domain length
	buf.writeUInt16LE(domain.length, pos); pos += 2; // domain max length
	buf.writeUInt32LE(BODY_LENGTH + workstation.length, pos); pos += 4; // domain buffer offset

	buf.writeUInt16LE(workstation.length, pos); pos += 2; // workstation length
	buf.writeUInt16LE(workstation.length, pos); pos += 2; // workstation max length
	buf.writeUInt32LE(BODY_LENGTH, pos); pos += 4; // workstation buffer offset

	buf.writeUInt8(5, pos); pos += 1;      //ProductMajorVersion
	buf.writeUInt8(1, pos); pos += 1;      //ProductMinorVersion
	buf.writeUInt16LE(2600, pos); pos += 2; //ProductBuild

	buf.writeUInt8(0 , pos); pos += 1; //VersionReserved1
	buf.writeUInt8(0 , pos); pos += 1; //VersionReserved2
	buf.writeUInt8(0 , pos); pos += 1; //VersionReserved3
	buf.writeUInt8(15, pos); pos += 1; //NTLMRevisionCurrent

	buf.write(workstation, pos, workstation.length, 'ascii'); pos += workstation.length; // workstation string
	buf.write(domain     , pos, domain.length     , 'ascii'); pos += domain.length;

	return 'NTLM ' + buf.toString('base64');
}

function parseType2Message(rawmsg, callback){
	var match = rawmsg.match(/NTLM (.+)?/);
	if(!match || !match[1])
		return callback(new Error("Couldn't find NTLM in the message type2 comming from the server"));

	var buf = new Buffer(match[1], 'base64');

	var msg = {};

	msg.signature = buf.slice(0, 8);
	msg.type = buf.readInt16LE(8);

	if(msg.type != 2)
		return callback(new Error("Server didn't return a type 2 message"));

	msg.targetNameLen = buf.readInt16LE(12);
	msg.targetNameMaxLen = buf.readInt16LE(14);
	msg.targetNameOffset = buf.readInt32LE(16);
	msg.targetName  = buf.slice(msg.targetNameOffset, msg.targetNameOffset + msg.targetNameMaxLen);

    msg.negotiateFlags = buf.readInt32LE(20);
    msg.serverChallenge = buf.slice(24, 32);
    msg.reserved = buf.slice(32, 40);

    if(msg.negotiateFlags & flags.NTLM_NegotiateTargetInfo){
    	msg.targetInfoLen = buf.readInt16LE(40);
    	msg.targetInfoMaxLen = buf.readInt16LE(42);
    	msg.targetInfoOffset = buf.readInt32LE(44);
    	msg.targetInfo = buf.slice(msg.targetInfoOffset, msg.targetInfoOffset + msg.targetInfoLen);
    }
	return msg;
}

function createType3Message(msg2, options){
	var nonce = msg2.serverChallenge;
	var username = options.username;
	var password = options.password;
	var negotiateFlags = msg2.negotiateFlags;

	var isUnicode = negotiateFlags & flags.NTLM_NegotiateUnicode;
	var isNegotiateExtendedSecurity = negotiateFlags & flags.NTLM_NegotiateExtendedSecurity;

	var BODY_LENGTH = 72;

	var domainName = escape(options.domain.toUpperCase());
	var workstation = escape(options.workstation.toUpperCase());

	var workstationBytes, domainNameBytes, usernameBytes, encryptedRandomSessionKeyBytes;

	var encryptedRandomSessionKey = "";
	if(isUnicode){
		workstationBytes = new Buffer(workstation, 'utf16le');
		domainNameBytes = new Buffer(domainName, 'utf16le');
		usernameBytes = new Buffer(username, 'utf16le');
		encryptedRandomSessionKeyBytes = new Buffer(encryptedRandomSessionKey, 'utf16le');
	}else{
		workstationBytes = new Buffer(workstation, 'ascii');
		domainNameBytes = new Buffer(domainName, 'ascii');
		usernameBytes = new Buffer(username, 'ascii');
		encryptedRandomSessionKeyBytes = new Buffer(encryptedRandomSessionKey, 'ascii');
	}

	var lmChallengeResponse = calc_resp(create_LM_hashed_password_v1(password), nonce);
	var ntChallengeResponse = calc_resp(create_NT_hashed_password_v1(password), nonce);

	if(isNegotiateExtendedSecurity){
		var pwhash = create_NT_hashed_password_v1(password);
	 	var clientChallenge = "";
	 	for(var i=0; i < 8; i++){
	 		clientChallenge += String.fromCharCode( Math.floor(Math.random()*256) );
	   	}
	   	var clientChallengeBytes = new Buffer(clientChallenge, 'ascii');
	    var challenges = ntlm2sr_calc_resp(pwhash, nonce, clientChallengeBytes);
	    lmChallengeResponse = challenges.lmChallengeResponse;
	    ntChallengeResponse = challenges.ntChallengeResponse;
	}

	var signature = 'NTLMSSP\0';

	var pos = 0;
	var buf = new Buffer(BODY_LENGTH + domainNameBytes.length + usernameBytes.length + workstationBytes.length + lmChallengeResponse.length + ntChallengeResponse.length + encryptedRandomSessionKeyBytes.length);

	buf.write(signature, pos, signature.length); pos += signature.length;
	buf.writeUInt32LE(3, pos); pos += 4;          // type 1

	buf.writeUInt16LE(lmChallengeResponse.length, pos); pos += 2; // LmChallengeResponseLen
	buf.writeUInt16LE(lmChallengeResponse.length, pos); pos += 2; // LmChallengeResponseMaxLen
	buf.writeUInt32LE(BODY_LENGTH + domainNameBytes.length + usernameBytes.length + workstationBytes.length, pos); pos += 4; // LmChallengeResponseOffset

	buf.writeUInt16LE(ntChallengeResponse.length, pos); pos += 2; // NtChallengeResponseLen
	buf.writeUInt16LE(ntChallengeResponse.length, pos); pos += 2; // NtChallengeResponseMaxLen
	buf.writeUInt32LE(BODY_LENGTH + domainNameBytes.length + usernameBytes.length + workstationBytes.length + lmChallengeResponse.length, pos); pos += 4; // NtChallengeResponseOffset

	buf.writeUInt16LE(domainNameBytes.length, pos); pos += 2; // DomainNameLen
	buf.writeUInt16LE(domainNameBytes.length, pos); pos += 2; // DomainNameMaxLen
	buf.writeUInt32LE(BODY_LENGTH, pos); pos += 4; 			  // DomainNameOffset

	buf.writeUInt16LE(usernameBytes.length, pos); pos += 2; // UserNameLen
	buf.writeUInt16LE(usernameBytes.length, pos); pos += 2; // UserNameMaxLen
	buf.writeUInt32LE(BODY_LENGTH + domainNameBytes.length, pos); pos += 4; // UserNameOffset

	buf.writeUInt16LE(workstationBytes.length, pos); pos += 2; // WorkstationLen
	buf.writeUInt16LE(workstationBytes.length, pos); pos += 2; // WorkstationMaxLen
	buf.writeUInt32LE(BODY_LENGTH + domainNameBytes.length + usernameBytes.length, pos); pos += 4; // WorkstationOffset

	buf.writeUInt16LE(encryptedRandomSessionKeyBytes.length, pos); pos += 2; // EncryptedRandomSessionKeyLen
	buf.writeUInt16LE(encryptedRandomSessionKeyBytes.length, pos); pos += 2; // EncryptedRandomSessionKeyMaxLen
	buf.writeUInt32LE(BODY_LENGTH + domainNameBytes.length + usernameBytes.length + workstationBytes.length + lmChallengeResponse.length + ntChallengeResponse.length, pos); pos += 4; // EncryptedRandomSessionKeyOffset

	buf.writeUInt32LE(typeflags.NTLM_TYPE2_FLAGS, pos); pos += 4; // NegotiateFlags

	buf.writeUInt8(5, pos); pos++; // ProductMajorVersion
	buf.writeUInt8(1, pos); pos++; // ProductMinorVersion
	buf.writeUInt16LE(2600, pos); pos += 2; // ProductBuild
	buf.writeUInt8(0, pos); pos++; // VersionReserved1
	buf.writeUInt8(0, pos); pos++; // VersionReserved2
	buf.writeUInt8(0, pos); pos++; // VersionReserved3
	buf.writeUInt8(15, pos); pos++; // NTLMRevisionCurrent

	domainNameBytes.copy(buf, pos); pos += domainNameBytes.length;
	usernameBytes.copy(buf, pos); pos += usernameBytes.length;
	workstationBytes.copy(buf, pos); pos += workstationBytes.length;
	lmChallengeResponse.copy(buf, pos); pos += lmChallengeResponse.length;
	ntChallengeResponse.copy(buf, pos); pos += ntChallengeResponse.length;
	encryptedRandomSessionKeyBytes.copy(buf, pos); pos += encryptedRandomSessionKeyBytes.length;

	return 'NTLM ' + buf.toString('base64');
}

function create_LM_hashed_password_v1(password){
	// fix the password length to 14 bytes
	password = password.toUpperCase();
	var passwordBytes = new Buffer(password, 'ascii');

	var passwordBytesPadded = new Buffer(14);
	passwordBytesPadded.fill("\0");
	var sourceEnd = 14;
	if(passwordBytes.length < 14) sourceEnd = passwordBytes.length;
	passwordBytes.copy(passwordBytesPadded, 0, 0, sourceEnd);

	// split into 2 parts of 7 bytes:
	var firstPart = passwordBytesPadded.slice(0,7);
	var secondPart = passwordBytesPadded.slice(7);

	function encrypt(buf){
		var key = insertZerosEvery7Bits(buf);
		var des = crypto.createCipheriv('DES-ECB', key, '');
		return des.update("KGS!@#$%"); // page 57 in [MS-NLMP]);
	}

	var firstPartEncrypted = encrypt(firstPart);
	var secondPartEncrypted = encrypt(secondPart);

	return Buffer.concat([firstPartEncrypted, secondPartEncrypted]);
}

function insertZerosEvery7Bits(buf){
	var binaryArray = bytes2binaryArray(buf);
	var newBinaryArray = [];
	for(var i=0; i<binaryArray.length; i++){
		newBinaryArray.push(binaryArray[i]);

		if((i+1)%7 === 0){
			newBinaryArray.push(0);
		}
	}
	return binaryArray2bytes(newBinaryArray);
}

function bytes2binaryArray(buf){
	var hex2binary = {
		0: [0,0,0,0],
		1: [0,0,0,1],
		2: [0,0,1,0],
		3: [0,0,1,1],
		4: [0,1,0,0],
		5: [0,1,0,1],
		6: [0,1,1,0],
		7: [0,1,1,1],
		8: [1,0,0,0],
		9: [1,0,0,1],
		A: [1,0,1,0],
		B: [1,0,1,1],
		C: [1,1,0,0],
		D: [1,1,0,1],
		E: [1,1,1,0],
		F: [1,1,1,1]
	};

	var hexString = buf.toString('hex').toUpperCase();
	var array = [];
	for(var i=0; i<hexString.length; i++){
   		var hexchar = hexString.charAt(i);
   		array = array.concat(hex2binary[hexchar]);
   	}
   	return array;
}

function binaryArray2bytes(array){
	var binary2hex = {
		'0000': 0,
		'0001': 1,
		'0010': 2,
		'0011': 3,
		'0100': 4,
		'0101': 5,
		'0110': 6,
		'0111': 7,
		'1000': 8,
		'1001': 9,
		'1010': 'A',
		'1011': 'B',
		'1100': 'C',
		'1101': 'D',
		'1110': 'E',
		'1111': 'F'
	};

 	var bufArray = [];

	for(var i=0; i<array.length; i +=8 ){
		if((i+7) > array.length)
			break;

		var binString1 = '' + array[i] + '' + array[i+1] + '' + array[i+2] + '' + array[i+3];
		var binString2 = '' + array[i+4] + '' + array[i+5] + '' + array[i+6] + '' + array[i+7];
   		var hexchar1 = binary2hex[binString1];
   		var hexchar2 = binary2hex[binString2];

   		var buf = new Buffer(hexchar1 + '' + hexchar2, 'hex');
   		bufArray.push(buf);
   	}

   	return Buffer.concat(bufArray);
}

function create_NT_hashed_password_v1(password){
	var buf = new Buffer(password, 'utf16le');
	var md4 = crypto.createHash('md4');
	md4.update(buf);
	return new Buffer(md4.digest());
}

function calc_resp(password_hash, server_challenge){
    // padding with zeros to make the hash 21 bytes long
    var passHashPadded = new Buffer(21);
    passHashPadded.fill("\0");
    password_hash.copy(passHashPadded, 0, 0, password_hash.length);

    var resArray = [];

    var des = crypto.createCipheriv('DES-ECB', insertZerosEvery7Bits(passHashPadded.slice(0,7)), '');
    resArray.push( des.update(server_challenge.slice(0,8)) );

    des = crypto.createCipheriv('DES-ECB', insertZerosEvery7Bits(passHashPadded.slice(7,14)), '');
    resArray.push( des.update(server_challenge.slice(0,8)) );

    des = crypto.createCipheriv('DES-ECB', insertZerosEvery7Bits(passHashPadded.slice(14,21)), '');
    resArray.push( des.update(server_challenge.slice(0,8)) );

   	return Buffer.concat(resArray);
}

function ntlm2sr_calc_resp(responseKeyNT, serverChallenge, clientChallenge){
	// padding with zeros to make the hash 16 bytes longer
    var lmChallengeResponse = new Buffer(clientChallenge.length + 16);
    lmChallengeResponse.fill("\0");
    clientChallenge.copy(lmChallengeResponse, 0, 0, clientChallenge.length);

    var buf = Buffer.concat([serverChallenge, clientChallenge]);
    var md5 = crypto.createHash('md5');
    md5.update(buf);
    var sess = md5.digest();
    var ntChallengeResponse = calc_resp(responseKeyNT, sess.slice(0,8));

    return {
    	lmChallengeResponse: lmChallengeResponse,
    	ntChallengeResponse: ntChallengeResponse
    };
}

exports.createType1Message = createType1Message;
exports.parseType2Message = parseType2Message;
exports.createType3Message = createType3Message;





/***/ }),

/***/ 453:
/***/ (function(module, __unusedexports, __webpack_require__) {

var once = __webpack_require__(49)
var eos = __webpack_require__(562)
var fs = __webpack_require__(747) // we only need fs to get the ReadStream and WriteStream prototypes

var noop = function () {}
var ancient = /^v?\.0/.test(process.version)

var isFn = function (fn) {
  return typeof fn === 'function'
}

var isFS = function (stream) {
  if (!ancient) return false // newer node version do not need to care about fs is a special way
  if (!fs) return false // browser
  return (stream instanceof (fs.ReadStream || noop) || stream instanceof (fs.WriteStream || noop)) && isFn(stream.close)
}

var isRequest = function (stream) {
  return stream.setHeader && isFn(stream.abort)
}

var destroyer = function (stream, reading, writing, callback) {
  callback = once(callback)

  var closed = false
  stream.on('close', function () {
    closed = true
  })

  eos(stream, {readable: reading, writable: writing}, function (err) {
    if (err) return callback(err)
    closed = true
    callback()
  })

  var destroyed = false
  return function (err) {
    if (closed) return
    if (destroyed) return
    destroyed = true

    if (isFS(stream)) return stream.close(noop) // use close for fs streams to avoid fd leaks
    if (isRequest(stream)) return stream.abort() // request.destroy just do .end - .abort is what we want

    if (isFn(stream.destroy)) return stream.destroy()

    callback(err || new Error('stream was destroyed'))
  }
}

var call = function (fn) {
  fn()
}

var pipe = function (from, to) {
  return from.pipe(to)
}

var pump = function () {
  var streams = Array.prototype.slice.call(arguments)
  var callback = isFn(streams[streams.length - 1] || noop) && streams.pop() || noop

  if (Array.isArray(streams[0])) streams = streams[0]
  if (streams.length < 2) throw new Error('pump requires two streams per minimum')

  var error
  var destroys = streams.map(function (stream, i) {
    var reading = i < streams.length - 1
    var writing = i > 0
    return destroyer(stream, reading, writing, function (err) {
      if (!error) error = err
      if (err) destroys.forEach(call)
      if (reading) return
      destroys.forEach(call)
      callback(error)
    })
  })

  return streams.reduce(pipe)
}

module.exports = pump


/***/ }),

/***/ 462:
/***/ (function(module) {

"use strict";


// See http://www.robvanderwoude.com/escapechars.php
const metaCharsRegExp = /([()\][%!^"`<>&|;, *?])/g;

function escapeCommand(arg) {
    // Escape meta chars
    arg = arg.replace(metaCharsRegExp, '^$1');

    return arg;
}

function escapeArgument(arg, doubleEscapeMetaChars) {
    // Convert to string
    arg = `${arg}`;

    // Algorithm below is based on https://qntm.org/cmd

    // Sequence of backslashes followed by a double quote:
    // double up all the backslashes and escape the double quote
    arg = arg.replace(/(\\*)"/g, '$1$1\\"');

    // Sequence of backslashes followed by the end of the string
    // (which will become a double quote later):
    // double up all the backslashes
    arg = arg.replace(/(\\*)$/, '$1$1');

    // All other backslashes occur literally

    // Quote the whole thing:
    arg = `"${arg}"`;

    // Escape meta chars
    arg = arg.replace(metaCharsRegExp, '^$1');

    // Double escape meta chars if necessary
    if (doubleEscapeMetaChars) {
        arg = arg.replace(metaCharsRegExp, '^$1');
    }

    return arg;
}

module.exports.command = escapeCommand;
module.exports.argument = escapeArgument;


/***/ }),

/***/ 470:
/***/ (function(__unusedmodule, exports, __webpack_require__) {

"use strict";

var __awaiter = (this && this.__awaiter) || function (thisArg, _arguments, P, generator) {
    function adopt(value) { return value instanceof P ? value : new P(function (resolve) { resolve(value); }); }
    return new (P || (P = Promise))(function (resolve, reject) {
        function fulfilled(value) { try { step(generator.next(value)); } catch (e) { reject(e); } }
        function rejected(value) { try { step(generator["throw"](value)); } catch (e) { reject(e); } }
        function step(result) { result.done ? resolve(result.value) : adopt(result.value).then(fulfilled, rejected); }
        step((generator = generator.apply(thisArg, _arguments || [])).next());
    });
};
Object.defineProperty(exports, "__esModule", { value: true });
const command_1 = __webpack_require__(431);
const os = __webpack_require__(87);
const path = __webpack_require__(622);
/**
 * The code to exit an action
 */
var ExitCode;
(function (ExitCode) {
    /**
     * A code indicating that the action was successful
     */
    ExitCode[ExitCode["Success"] = 0] = "Success";
    /**
     * A code indicating that the action was a failure
     */
    ExitCode[ExitCode["Failure"] = 1] = "Failure";
})(ExitCode = exports.ExitCode || (exports.ExitCode = {}));
//-----------------------------------------------------------------------
// Variables
//-----------------------------------------------------------------------
/**
 * Sets env variable for this action and future actions in the job
 * @param name the name of the variable to set
 * @param val the value of the variable
 */
function exportVariable(name, val) {
    process.env[name] = val;
    command_1.issueCommand('set-env', { name }, val);
}
exports.exportVariable = exportVariable;
/**
 * Registers a secret which will get masked from logs
 * @param secret value of the secret
 */
function setSecret(secret) {
    command_1.issueCommand('add-mask', {}, secret);
}
exports.setSecret = setSecret;
/**
 * Prepends inputPath to the PATH (for this action and future actions)
 * @param inputPath
 */
function addPath(inputPath) {
    command_1.issueCommand('add-path', {}, inputPath);
    process.env['PATH'] = `${inputPath}${path.delimiter}${process.env['PATH']}`;
}
exports.addPath = addPath;
/**
 * Gets the value of an input.  The value is also trimmed.
 *
 * @param     name     name of the input to get
 * @param     options  optional. See InputOptions.
 * @returns   string
 */
function getInput(name, options) {
    const val = process.env[`INPUT_${name.replace(/ /g, '_').toUpperCase()}`] || '';
    if (options && options.required && !val) {
        throw new Error(`Input required and not supplied: ${name}`);
    }
    return val.trim();
}
exports.getInput = getInput;
/**
 * Sets the value of an output.
 *
 * @param     name     name of the output to set
 * @param     value    value to store
 */
function setOutput(name, value) {
    command_1.issueCommand('set-output', { name }, value);
}
exports.setOutput = setOutput;
//-----------------------------------------------------------------------
// Results
//-----------------------------------------------------------------------
/**
 * Sets the action status to failed.
 * When the action exits it will be with an exit code of 1
 * @param message add error issue message
 */
function setFailed(message) {
    process.exitCode = ExitCode.Failure;
    error(message);
}
exports.setFailed = setFailed;
//-----------------------------------------------------------------------
// Logging Commands
//-----------------------------------------------------------------------
/**
 * Writes debug message to user log
 * @param message debug message
 */
function debug(message) {
    command_1.issueCommand('debug', {}, message);
}
exports.debug = debug;
/**
 * Adds an error issue
 * @param message error issue message
 */
function error(message) {
    command_1.issue('error', message);
}
exports.error = error;
/**
 * Adds an warning issue
 * @param message warning issue message
 */
function warning(message) {
    command_1.issue('warning', message);
}
exports.warning = warning;
/**
 * Writes info to log with console.log.
 * @param message info message
 */
function info(message) {
    process.stdout.write(message + os.EOL);
}
exports.info = info;
/**
 * Begin an output group.
 *
 * Output until the next `groupEnd` will be foldable in this group
 *
 * @param name The name of the output group
 */
function startGroup(name) {
    command_1.issue('group', name);
}
exports.startGroup = startGroup;
/**
 * End an output group.
 */
function endGroup() {
    command_1.issue('endgroup');
}
exports.endGroup = endGroup;
/**
 * Wrap an asynchronous function call in a group.
 *
 * Returns the same type as the function itself.
 *
 * @param name The name of the group
 * @param fn The function to wrap in the group
 */
function group(name, fn) {
    return __awaiter(this, void 0, void 0, function* () {
        startGroup(name);
        let result;
        try {
            result = yield fn();
        }
        finally {
            endGroup();
        }
        return result;
    });
}
exports.group = group;
//-----------------------------------------------------------------------
// Wrapper action state
//-----------------------------------------------------------------------
/**
 * Saves state for current action, the state can only be retrieved by this action's post job execution.
 *
 * @param     name     name of the state to store
 * @param     value    value to store
 */
function saveState(name, value) {
    command_1.issueCommand('save-state', { name }, value);
}
exports.saveState = saveState;
/**
 * Gets the value of an state set by this action's main execution.
 *
 * @param     name     name of the state to get
 * @returns   string
 */
function getState(name) {
    return process.env[`STATE_${name}`] || '';
}
exports.getState = getState;
//# sourceMappingURL=core.js.map

/***/ }),

/***/ 489:
/***/ (function(module, __unusedexports, __webpack_require__) {

"use strict";


const path = __webpack_require__(622);
const which = __webpack_require__(814);
const pathKey = __webpack_require__(39)();

function resolveCommandAttempt(parsed, withoutPathExt) {
    const cwd = process.cwd();
    const hasCustomCwd = parsed.options.cwd != null;
    // Worker threads do not have process.chdir()
    const shouldSwitchCwd = hasCustomCwd && process.chdir !== undefined;

    // If a custom `cwd` was specified, we need to change the process cwd
    // because `which` will do stat calls but does not support a custom cwd
    if (shouldSwitchCwd) {
        try {
            process.chdir(parsed.options.cwd);
        } catch (err) {
            /* Empty */
        }
    }

    let resolved;

    try {
        resolved = which.sync(parsed.command, {
            path: (parsed.options.env || process.env)[pathKey],
            pathExt: withoutPathExt ? path.delimiter : undefined,
        });
    } catch (e) {
        /* Empty */
    } finally {
        if (shouldSwitchCwd) {
            process.chdir(cwd);
        }
    }

    // If we successfully resolved, ensure that an absolute path is returned
    // Note that when a custom `cwd` was used, we need to resolve to an absolute path based on it
    if (resolved) {
        resolved = path.resolve(hasCustomCwd ? parsed.options.cwd : '', resolved);
    }

    return resolved;
}

function resolveCommand(parsed) {
    return resolveCommandAttempt(parsed) || resolveCommandAttempt(parsed, true);
}

module.exports = resolveCommand;


/***/ }),

/***/ 497:
/***/ (function(module, __unusedexports, __webpack_require__) {

// Note: since nyc uses this module to output coverage, any lines
// that are in the direct sync flow of nyc's outputCoverage are
// ignored, since we can never get coverage for them.
var assert = __webpack_require__(357)
var signals = __webpack_require__(654)

var EE = __webpack_require__(614)
/* istanbul ignore if */
if (typeof EE !== 'function') {
  EE = EE.EventEmitter
}

var emitter
if (process.__signal_exit_emitter__) {
  emitter = process.__signal_exit_emitter__
} else {
  emitter = process.__signal_exit_emitter__ = new EE()
  emitter.count = 0
  emitter.emitted = {}
}

// Because this emitter is a global, we have to check to see if a
// previous version of this library failed to enable infinite listeners.
// I know what you're about to say.  But literally everything about
// signal-exit is a compromise with evil.  Get used to it.
if (!emitter.infinite) {
  emitter.setMaxListeners(Infinity)
  emitter.infinite = true
}

module.exports = function (cb, opts) {
  assert.equal(typeof cb, 'function', 'a callback must be provided for exit handler')

  if (loaded === false) {
    load()
  }

  var ev = 'exit'
  if (opts && opts.alwaysLast) {
    ev = 'afterexit'
  }

  var remove = function () {
    emitter.removeListener(ev, cb)
    if (emitter.listeners('exit').length === 0 &&
        emitter.listeners('afterexit').length === 0) {
      unload()
    }
  }
  emitter.on(ev, cb)

  return remove
}

module.exports.unload = unload
function unload () {
  if (!loaded) {
    return
  }
  loaded = false

  signals.forEach(function (sig) {
    try {
      process.removeListener(sig, sigListeners[sig])
    } catch (er) {}
  })
  process.emit = originalProcessEmit
  process.reallyExit = originalProcessReallyExit
  emitter.count -= 1
}

function emit (event, code, signal) {
  if (emitter.emitted[event]) {
    return
  }
  emitter.emitted[event] = true
  emitter.emit(event, code, signal)
}

// { <signal>: <listener fn>, ... }
var sigListeners = {}
signals.forEach(function (sig) {
  sigListeners[sig] = function listener () {
    // If there are no other listeners, an exit is coming!
    // Simplest way: remove us and then re-send the signal.
    // We know that this will kill the process, so we can
    // safely emit now.
    var listeners = process.listeners(sig)
    if (listeners.length === emitter.count) {
      unload()
      emit('exit', null, sig)
      /* istanbul ignore next */
      emit('afterexit', null, sig)
      /* istanbul ignore next */
      process.kill(process.pid, sig)
    }
  }
})

module.exports.signals = function () {
  return signals
}

module.exports.load = load

var loaded = false

function load () {
  if (loaded) {
    return
  }
  loaded = true

  // This is the number of onSignalExit's that are in play.
  // It's important so that we can count the correct number of
  // listeners on signals, and don't wait for the other one to
  // handle it instead of us.
  emitter.count += 1

  signals = signals.filter(function (sig) {
    try {
      process.on(sig, sigListeners[sig])
      return true
    } catch (er) {
      return false
    }
  })

  process.emit = processEmit
  process.reallyExit = processReallyExit
}

var originalProcessReallyExit = process.reallyExit
function processReallyExit (code) {
  process.exitCode = code || 0
  emit('exit', process.exitCode, null)
  /* istanbul ignore next */
  emit('afterexit', process.exitCode, null)
  /* istanbul ignore next */
  originalProcessReallyExit.call(process, process.exitCode)
}

var originalProcessEmit = process.emit
function processEmit (ev, arg) {
  if (ev === 'exit') {
    if (arg !== undefined) {
      process.exitCode = arg
    }
    var ret = originalProcessEmit.apply(this, arguments)
    emit('exit', process.exitCode, null)
    /* istanbul ignore next */
    emit('afterexit', process.exitCode, null)
    return ret
  } else {
    return originalProcessEmit.apply(this, arguments)
  }
}


/***/ }),

/***/ 516:
/***/ (function(module, __unusedexports, __webpack_require__) {

"use strict";

const isStream = __webpack_require__(323);
const getStream = __webpack_require__(145);
const mergeStream = __webpack_require__(778);

// `input` option
const handleInput = (spawned, input) => {
	// Checking for stdin is workaround for https://github.com/nodejs/node/issues/26852
	// TODO: Remove `|| spawned.stdin === undefined` once we drop support for Node.js <=12.2.0
	if (input === undefined || spawned.stdin === undefined) {
		return;
	}

	if (isStream(input)) {
		input.pipe(spawned.stdin);
	} else {
		spawned.stdin.end(input);
	}
};

// `all` interleaves `stdout` and `stderr`
const makeAllStream = (spawned, {all}) => {
	if (!all || (!spawned.stdout && !spawned.stderr)) {
		return;
	}

	const mixed = mergeStream();

	if (spawned.stdout) {
		mixed.add(spawned.stdout);
	}

	if (spawned.stderr) {
		mixed.add(spawned.stderr);
	}

	return mixed;
};

// On failure, `result.stdout|stderr|all` should contain the currently buffered stream
const getBufferedData = async (stream, streamPromise) => {
	if (!stream) {
		return;
	}

	stream.destroy();

	try {
		return await streamPromise;
	} catch (error) {
		return error.bufferedData;
	}
};

const getStreamPromise = (stream, {encoding, buffer, maxBuffer}) => {
	if (!stream || !buffer) {
		return;
	}

	if (encoding) {
		return getStream(stream, {encoding, maxBuffer});
	}

	return getStream.buffer(stream, {maxBuffer});
};

// Retrieve result of child process: exit code, signal, error, streams (stdout/stderr/all)
const getSpawnedResult = async ({stdout, stderr, all}, {encoding, buffer, maxBuffer}, processDone) => {
	const stdoutPromise = getStreamPromise(stdout, {encoding, buffer, maxBuffer});
	const stderrPromise = getStreamPromise(stderr, {encoding, buffer, maxBuffer});
	const allPromise = getStreamPromise(all, {encoding, buffer, maxBuffer: maxBuffer * 2});

	try {
		return await Promise.all([processDone, stdoutPromise, stderrPromise, allPromise]);
	} catch (error) {
		return Promise.all([
			{error, signal: error.signal, timedOut: error.timedOut},
			getBufferedData(stdout, stdoutPromise),
			getBufferedData(stderr, stderrPromise),
			getBufferedData(all, allPromise)
		]);
	}
};

const validateInputSync = ({input}) => {
	if (isStream(input)) {
		throw new TypeError('The `input` option cannot be a stream in sync mode');
	}
};

module.exports = {
	handleInput,
	makeAllStream,
	getSpawnedResult,
	validateInputSync
};



/***/ }),

/***/ 525:
/***/ (function(__unusedmodule, exports, __webpack_require__) {

"use strict";

// Copyright (c) Microsoft. All rights reserved.
// Licensed under the MIT license. See LICENSE file in the project root for full license information.
Object.defineProperty(exports, "__esModule", { value: true });
const http = __webpack_require__(605);
const https = __webpack_require__(34);
const _ = __webpack_require__(891);
const ntlm = __webpack_require__(432);
class NtlmCredentialHandler {
    constructor(username, password, workstation, domain) {
        this._ntlmOptions = {};
        this._ntlmOptions.username = username;
        this._ntlmOptions.password = password;
        if (domain !== undefined) {
            this._ntlmOptions.domain = domain;
        }
        else {
            this._ntlmOptions.domain = '';
        }
        if (workstation !== undefined) {
            this._ntlmOptions.workstation = workstation;
        }
        else {
            this._ntlmOptions.workstation = '';
        }
    }
    prepareRequest(options) {
        // No headers or options need to be set.  We keep the credentials on the handler itself.
        // If a (proxy) agent is set, remove it as we don't support proxy for NTLM at this time
        if (options.agent) {
            delete options.agent;
        }
    }
    canHandleAuthentication(response) {
        if (response && response.message && response.message.statusCode === 401) {
            // Ensure that we're talking NTLM here
            // Once we have the www-authenticate header, split it so we can ensure we can talk NTLM
            const wwwAuthenticate = response.message.headers['www-authenticate'];
            if (wwwAuthenticate) {
                const mechanisms = wwwAuthenticate.split(', ');
                const index = mechanisms.indexOf("NTLM");
                if (index >= 0) {
                    return true;
                }
            }
        }
        return false;
    }
    handleAuthentication(httpClient, requestInfo, objs) {
        return new Promise((resolve, reject) => {
            const callbackForResult = function (err, res) {
                if (err) {
                    reject(err);
                }
                // We have to readbody on the response before continuing otherwise there is a hang.
                res.readBody().then(() => {
                    resolve(res);
                });
            };
            this.handleAuthenticationPrivate(httpClient, requestInfo, objs, callbackForResult);
        });
    }
    handleAuthenticationPrivate(httpClient, requestInfo, objs, finalCallback) {
        // Set up the headers for NTLM authentication
        requestInfo.options = _.extend(requestInfo.options, {
            username: this._ntlmOptions.username,
            password: this._ntlmOptions.password,
            domain: this._ntlmOptions.domain,
            workstation: this._ntlmOptions.workstation
        });
        if (httpClient.isSsl === true) {
            requestInfo.options.agent = new https.Agent({ keepAlive: true });
        }
        else {
            requestInfo.options.agent = new http.Agent({ keepAlive: true });
        }
        let self = this;
        // The following pattern of sending the type1 message following immediately (in a setImmediate) is
        // critical for the NTLM exchange to happen.  If we removed setImmediate (or call in a different manner)
        // the NTLM exchange will always fail with a 401.
        this.sendType1Message(httpClient, requestInfo, objs, function (err, res) {
            if (err) {
                return finalCallback(err, null, null);
            }
            /// We have to readbody on the response before continuing otherwise there is a hang.
            res.readBody().then(() => {
                // It is critical that we have setImmediate here due to how connection requests are queued.
                // If setImmediate is removed then the NTLM handshake will not work.
                // setImmediate allows us to queue a second request on the same connection. If this second 
                // request is not queued on the connection when the first request finishes then node closes
                // the connection. NTLM requires both requests to be on the same connection so we need this.
                setImmediate(function () {
                    self.sendType3Message(httpClient, requestInfo, objs, res, finalCallback);
                });
            });
        });
    }
    // The following method is an adaptation of code found at https://github.com/SamDecrock/node-http-ntlm/blob/master/httpntlm.js
    sendType1Message(httpClient, requestInfo, objs, finalCallback) {
        const type1msg = ntlm.createType1Message(this._ntlmOptions);
        const type1options = {
            headers: {
                'Connection': 'keep-alive',
                'Authorization': type1msg
            },
            timeout: requestInfo.options.timeout || 0,
            agent: requestInfo.httpModule,
        };
        const type1info = {};
        type1info.httpModule = requestInfo.httpModule;
        type1info.parsedUrl = requestInfo.parsedUrl;
        type1info.options = _.extend(type1options, _.omit(requestInfo.options, 'headers'));
        return httpClient.requestRawWithCallback(type1info, objs, finalCallback);
    }
    // The following method is an adaptation of code found at https://github.com/SamDecrock/node-http-ntlm/blob/master/httpntlm.js
    sendType3Message(httpClient, requestInfo, objs, res, callback) {
        if (!res.message.headers && !res.message.headers['www-authenticate']) {
            throw new Error('www-authenticate not found on response of second request');
        }
        const type2msg = ntlm.parseType2Message(res.message.headers['www-authenticate']);
        const type3msg = ntlm.createType3Message(type2msg, this._ntlmOptions);
        const type3options = {
            headers: {
                'Authorization': type3msg,
                'Connection': 'Close'
            },
            agent: requestInfo.httpModule,
        };
        const type3info = {};
        type3info.httpModule = requestInfo.httpModule;
        type3info.parsedUrl = requestInfo.parsedUrl;
        type3options.headers = _.extend(type3options.headers, requestInfo.options.headers);
        type3info.options = _.extend(type3options, _.omit(requestInfo.options, 'headers'));
        return httpClient.requestRawWithCallback(type3info, objs, callback);
    }
}
exports.NtlmCredentialHandler = NtlmCredentialHandler;


/***/ }),

/***/ 531:
/***/ (function(module) {

!function(e){if(true)module.exports=e();else { var f; }}(function(){var define,module,exports;module={exports:(exports={})};
function emptyQuotes(options) {
  return options.quotes + options.quotes;
}

function quoteString(options, str) {
  if (str === '') {
    return emptyQuotes(options);
  }
  if (str[0] !== options.quotes) {
    str = options.quotes + str;
  }
  if (str[str.length - 1] !== options.quotes) {
    str += options.quotes;
  }
  return str;
}

function quoteOptions(options, str) {
  if (arguments.length === 1) {
    str = options;
    options = { quotes: '"' };
  }

  if (typeof str === 'string') {
    return quoteString(options, str);
  }

  if (typeof str === 'undefined' || str === null) {
    return emptyQuotes(options);
  }

  return str;
}

function quote(str) {
  if (typeof str === 'object') {
    return quoteOptions.bind(null, str);
  }
  return quoteOptions(str);
}

module.exports = quote;

return module.exports;});

/***/ }),

/***/ 535:
/***/ (function(module, __unusedexports, __webpack_require__) {

"use strict";

const {signalsByName} = __webpack_require__(311);

const getErrorPrefix = ({timedOut, timeout, errorCode, signal, signalDescription, exitCode, isCanceled}) => {
	if (timedOut) {
		return `timed out after ${timeout} milliseconds`;
	}

	if (isCanceled) {
		return 'was canceled';
	}

	if (errorCode !== undefined) {
		return `failed with ${errorCode}`;
	}

	if (signal !== undefined) {
		return `was killed with ${signal} (${signalDescription})`;
	}

	if (exitCode !== undefined) {
		return `failed with exit code ${exitCode}`;
	}

	return 'failed';
};

const makeError = ({
	stdout,
	stderr,
	all,
	error,
	signal,
	exitCode,
	command,
	timedOut,
	isCanceled,
	killed,
	parsed: {options: {timeout}}
}) => {
	// `signal` and `exitCode` emitted on `spawned.on('exit')` event can be `null`.
	// We normalize them to `undefined`
	exitCode = exitCode === null ? undefined : exitCode;
	signal = signal === null ? undefined : signal;
	const signalDescription = signal === undefined ? undefined : signalsByName[signal].description;

	const errorCode = error && error.code;

	const prefix = getErrorPrefix({timedOut, timeout, errorCode, signal, signalDescription, exitCode, isCanceled});
	const message = `Command ${prefix}: ${command}`;

	if (error instanceof Error) {
		error.originalMessage = error.message;
		error.message = `${message}\n${error.message}`;
	} else {
		error = new Error(message);
	}

	error.command = command;
	error.exitCode = exitCode;
	error.signal = signal;
	error.signalDescription = signalDescription;
	error.stdout = stdout;
	error.stderr = stderr;

	if (all !== undefined) {
		error.all = all;
	}

	if ('bufferedData' in error) {
		delete error.bufferedData;
	}

	error.failed = true;
	error.timedOut = Boolean(timedOut);
	error.isCanceled = isCanceled;
	error.killed = killed && !timedOut;

	return error;
};

module.exports = makeError;


/***/ }),

/***/ 560:
/***/ (function(__unusedmodule, exports) {

"use strict";
Object.defineProperty(exports,"__esModule",{value:true});exports.SIGNALS=void 0;

const SIGNALS=[
{
name:"SIGHUP",
number:1,
action:"terminate",
description:"Terminal closed",
standard:"posix"},

{
name:"SIGINT",
number:2,
action:"terminate",
description:"User interruption with CTRL-C",
standard:"ansi"},

{
name:"SIGQUIT",
number:3,
action:"core",
description:"User interruption with CTRL-\\",
standard:"posix"},

{
name:"SIGILL",
number:4,
action:"core",
description:"Invalid machine instruction",
standard:"ansi"},

{
name:"SIGTRAP",
number:5,
action:"core",
description:"Debugger breakpoint",
standard:"posix"},

{
name:"SIGABRT",
number:6,
action:"core",
description:"Aborted",
standard:"ansi"},

{
name:"SIGIOT",
number:6,
action:"core",
description:"Aborted",
standard:"bsd"},

{
name:"SIGBUS",
number:7,
action:"core",
description:
"Bus error due to misaligned, non-existing address or paging error",
standard:"bsd"},

{
name:"SIGEMT",
number:7,
action:"terminate",
description:"Command should be emulated but is not implemented",
standard:"other"},

{
name:"SIGFPE",
number:8,
action:"core",
description:"Floating point arithmetic error",
standard:"ansi"},

{
name:"SIGKILL",
number:9,
action:"terminate",
description:"Forced termination",
standard:"posix",
forced:true},

{
name:"SIGUSR1",
number:10,
action:"terminate",
description:"Application-specific signal",
standard:"posix"},

{
name:"SIGSEGV",
number:11,
action:"core",
description:"Segmentation fault",
standard:"ansi"},

{
name:"SIGUSR2",
number:12,
action:"terminate",
description:"Application-specific signal",
standard:"posix"},

{
name:"SIGPIPE",
number:13,
action:"terminate",
description:"Broken pipe or socket",
standard:"posix"},

{
name:"SIGALRM",
number:14,
action:"terminate",
description:"Timeout or timer",
standard:"posix"},

{
name:"SIGTERM",
number:15,
action:"terminate",
description:"Termination",
standard:"ansi"},

{
name:"SIGSTKFLT",
number:16,
action:"terminate",
description:"Stack is empty or overflowed",
standard:"other"},

{
name:"SIGCHLD",
number:17,
action:"ignore",
description:"Child process terminated, paused or unpaused",
standard:"posix"},

{
name:"SIGCLD",
number:17,
action:"ignore",
description:"Child process terminated, paused or unpaused",
standard:"other"},

{
name:"SIGCONT",
number:18,
action:"unpause",
description:"Unpaused",
standard:"posix",
forced:true},

{
name:"SIGSTOP",
number:19,
action:"pause",
description:"Paused",
standard:"posix",
forced:true},

{
name:"SIGTSTP",
number:20,
action:"pause",
description:"Paused using CTRL-Z or \"suspend\"",
standard:"posix"},

{
name:"SIGTTIN",
number:21,
action:"pause",
description:"Background process cannot read terminal input",
standard:"posix"},

{
name:"SIGBREAK",
number:21,
action:"terminate",
description:"User interruption with CTRL-BREAK",
standard:"other"},

{
name:"SIGTTOU",
number:22,
action:"pause",
description:"Background process cannot write to terminal output",
standard:"posix"},

{
name:"SIGURG",
number:23,
action:"ignore",
description:"Socket received out-of-band data",
standard:"bsd"},

{
name:"SIGXCPU",
number:24,
action:"core",
description:"Process timed out",
standard:"bsd"},

{
name:"SIGXFSZ",
number:25,
action:"core",
description:"File too big",
standard:"bsd"},

{
name:"SIGVTALRM",
number:26,
action:"terminate",
description:"Timeout or timer",
standard:"bsd"},

{
name:"SIGPROF",
number:27,
action:"terminate",
description:"Timeout or timer",
standard:"bsd"},

{
name:"SIGWINCH",
number:28,
action:"ignore",
description:"Terminal window size changed",
standard:"bsd"},

{
name:"SIGIO",
number:29,
action:"terminate",
description:"I/O is available",
standard:"other"},

{
name:"SIGPOLL",
number:29,
action:"terminate",
description:"Watched event",
standard:"other"},

{
name:"SIGINFO",
number:29,
action:"ignore",
description:"Request for process information",
standard:"other"},

{
name:"SIGPWR",
number:30,
action:"terminate",
description:"Device running out of power",
standard:"systemv"},

{
name:"SIGSYS",
number:31,
action:"core",
description:"Invalid system call",
standard:"other"},

{
name:"SIGUNUSED",
number:31,
action:"terminate",
description:"Invalid system call",
standard:"other"}];exports.SIGNALS=SIGNALS;
//# sourceMappingURL=core.js.map

/***/ }),

/***/ 562:
/***/ (function(module, __unusedexports, __webpack_require__) {

var once = __webpack_require__(49);

var noop = function() {};

var isRequest = function(stream) {
	return stream.setHeader && typeof stream.abort === 'function';
};

var isChildProcess = function(stream) {
	return stream.stdio && Array.isArray(stream.stdio) && stream.stdio.length === 3
};

var eos = function(stream, opts, callback) {
	if (typeof opts === 'function') return eos(stream, null, opts);
	if (!opts) opts = {};

	callback = once(callback || noop);

	var ws = stream._writableState;
	var rs = stream._readableState;
	var readable = opts.readable || (opts.readable !== false && stream.readable);
	var writable = opts.writable || (opts.writable !== false && stream.writable);
	var cancelled = false;

	var onlegacyfinish = function() {
		if (!stream.writable) onfinish();
	};

	var onfinish = function() {
		writable = false;
		if (!readable) callback.call(stream);
	};

	var onend = function() {
		readable = false;
		if (!writable) callback.call(stream);
	};

	var onexit = function(exitCode) {
		callback.call(stream, exitCode ? new Error('exited with error code: ' + exitCode) : null);
	};

	var onerror = function(err) {
		callback.call(stream, err);
	};

	var onclose = function() {
		process.nextTick(onclosenexttick);
	};

	var onclosenexttick = function() {
		if (cancelled) return;
		if (readable && !(rs && (rs.ended && !rs.destroyed))) return callback.call(stream, new Error('premature close'));
		if (writable && !(ws && (ws.ended && !ws.destroyed))) return callback.call(stream, new Error('premature close'));
	};

	var onrequest = function() {
		stream.req.on('finish', onfinish);
	};

	if (isRequest(stream)) {
		stream.on('complete', onfinish);
		stream.on('abort', onclose);
		if (stream.req) onrequest();
		else stream.on('request', onrequest);
	} else if (writable && !ws) { // legacy streams
		stream.on('end', onlegacyfinish);
		stream.on('close', onlegacyfinish);
	}

	if (isChildProcess(stream)) stream.on('exit', onexit);

	stream.on('end', onend);
	stream.on('finish', onfinish);
	if (opts.error !== false) stream.on('error', onerror);
	stream.on('close', onclose);

	return function() {
		cancelled = true;
		stream.removeListener('complete', onfinish);
		stream.removeListener('abort', onclose);
		stream.removeListener('request', onrequest);
		if (stream.req) stream.req.removeListener('finish', onfinish);
		stream.removeListener('end', onlegacyfinish);
		stream.removeListener('close', onlegacyfinish);
		stream.removeListener('finish', onfinish);
		stream.removeListener('exit', onexit);
		stream.removeListener('end', onend);
		stream.removeListener('error', onerror);
		stream.removeListener('close', onclose);
	};
};

module.exports = eos;


/***/ }),

/***/ 567:
/***/ (function(module, __unusedexports, __webpack_require__) {

"use strict";

const os = __webpack_require__(87);
const onExit = __webpack_require__(497);
const pFinally = __webpack_require__(697);

const DEFAULT_FORCE_KILL_TIMEOUT = 1000 * 5;

// Monkey-patches `childProcess.kill()` to add `forceKillAfterTimeout` behavior
const spawnedKill = (kill, signal = 'SIGTERM', options = {}) => {
	const killResult = kill(signal);
	setKillTimeout(kill, signal, options, killResult);
	return killResult;
};

const setKillTimeout = (kill, signal, options, killResult) => {
	if (!shouldForceKill(signal, options, killResult)) {
		return;
	}

	const timeout = getForceKillAfterTimeout(options);
	setTimeout(() => {
		kill('SIGKILL');
	}, timeout).unref();
};

const shouldForceKill = (signal, {forceKillAfterTimeout}, killResult) => {
	return isSigterm(signal) && forceKillAfterTimeout !== false && killResult;
};

const isSigterm = signal => {
	return signal === os.constants.signals.SIGTERM ||
		(typeof signal === 'string' && signal.toUpperCase() === 'SIGTERM');
};

const getForceKillAfterTimeout = ({forceKillAfterTimeout = true}) => {
	if (forceKillAfterTimeout === true) {
		return DEFAULT_FORCE_KILL_TIMEOUT;
	}

	if (!Number.isInteger(forceKillAfterTimeout) || forceKillAfterTimeout < 0) {
		throw new TypeError(`Expected the \`forceKillAfterTimeout\` option to be a non-negative integer, got \`${forceKillAfterTimeout}\` (${typeof forceKillAfterTimeout})`);
	}

	return forceKillAfterTimeout;
};

// `childProcess.cancel()`
const spawnedCancel = (spawned, context) => {
	const killResult = spawned.kill();

	if (killResult) {
		context.isCanceled = true;
	}
};

const timeoutKill = (spawned, signal, reject) => {
	spawned.kill(signal);
	reject(Object.assign(new Error('Timed out'), {timedOut: true, signal}));
};

// `timeout` option handling
const setupTimeout = (spawned, {timeout, killSignal = 'SIGTERM'}, spawnedPromise) => {
	if (timeout === 0 || timeout === undefined) {
		return spawnedPromise;
	}

	if (!Number.isInteger(timeout) || timeout < 0) {
		throw new TypeError(`Expected the \`timeout\` option to be a non-negative integer, got \`${timeout}\` (${typeof timeout})`);
	}

	let timeoutId;
	const timeoutPromise = new Promise((resolve, reject) => {
		timeoutId = setTimeout(() => {
			timeoutKill(spawned, killSignal, reject);
		}, timeout);
	});

	const safeSpawnedPromise = pFinally(spawnedPromise, () => {
		clearTimeout(timeoutId);
	});

	return Promise.race([timeoutPromise, safeSpawnedPromise]);
};

// `cleanup` option handling
const setExitHandler = (spawned, {cleanup, detached}, timedPromise) => {
	if (!cleanup || detached) {
		return timedPromise;
	}

	const removeExitHandler = onExit(() => {
		spawned.kill();
	});

	// TODO: Use native "finally" syntax when targeting Node.js 10
	return pFinally(timedPromise, removeExitHandler);
};

module.exports = {
	spawnedKill,
	spawnedCancel,
	setupTimeout,
	setExitHandler
};


/***/ }),

/***/ 568:
/***/ (function(module, __unusedexports, __webpack_require__) {

"use strict";


const path = __webpack_require__(622);
const resolveCommand = __webpack_require__(489);
const escape = __webpack_require__(462);
const readShebang = __webpack_require__(389);

const isWin = process.platform === 'win32';
const isExecutableRegExp = /\.(?:com|exe)$/i;
const isCmdShimRegExp = /node_modules[\\/].bin[\\/][^\\/]+\.cmd$/i;

function detectShebang(parsed) {
    parsed.file = resolveCommand(parsed);

    const shebang = parsed.file && readShebang(parsed.file);

    if (shebang) {
        parsed.args.unshift(parsed.file);
        parsed.command = shebang;

        return resolveCommand(parsed);
    }

    return parsed.file;
}

function parseNonShell(parsed) {
    if (!isWin) {
        return parsed;
    }

    // Detect & add support for shebangs
    const commandFile = detectShebang(parsed);

    // We don't need a shell if the command filename is an executable
    const needsShell = !isExecutableRegExp.test(commandFile);

    // If a shell is required, use cmd.exe and take care of escaping everything correctly
    // Note that `forceShell` is an hidden option used only in tests
    if (parsed.options.forceShell || needsShell) {
        // Need to double escape meta chars if the command is a cmd-shim located in `node_modules/.bin/`
        // The cmd-shim simply calls execute the package bin file with NodeJS, proxying any argument
        // Because the escape of metachars with ^ gets interpreted when the cmd.exe is first called,
        // we need to double escape them
        const needsDoubleEscapeMetaChars = isCmdShimRegExp.test(commandFile);

        // Normalize posix paths into OS compatible paths (e.g.: foo/bar -> foo\bar)
        // This is necessary otherwise it will always fail with ENOENT in those cases
        parsed.command = path.normalize(parsed.command);

        // Escape command & arguments
        parsed.command = escape.command(parsed.command);
        parsed.args = parsed.args.map((arg) => escape.argument(arg, needsDoubleEscapeMetaChars));

        const shellCommand = [parsed.command].concat(parsed.args).join(' ');

        parsed.args = ['/d', '/s', '/c', `"${shellCommand}"`];
        parsed.command = process.env.comspec || 'cmd.exe';
        parsed.options.windowsVerbatimArguments = true; // Tell node's spawn that the arguments are already escaped
    }

    return parsed;
}

function parse(command, args, options) {
    // Normalize arguments, similar to nodejs
    if (args && !Array.isArray(args)) {
        options = args;
        args = null;
    }

    args = args ? args.slice(0) : []; // Clone array to avoid changing the original
    options = Object.assign({}, options); // Clone object to avoid changing the original

    // Build our parsed object
    const parsed = {
        command,
        args,
        options,
        file: undefined,
        original: {
            command,
            args,
        },
    };

    // Delegate further parsing to shell or non-shell
    return options.shell ? parsed : parseNonShell(parsed);
}

module.exports = parse;


/***/ }),

/***/ 571:
/***/ (function(__unusedmodule, exports) {

"use strict";

// Copyright (c) Microsoft. All rights reserved.
// Licensed under the MIT license. See LICENSE file in the project root for full license information.
Object.defineProperty(exports, "__esModule", { value: true });
class BearerCredentialHandler {
    constructor(token) {
        this.token = token;
    }
    // currently implements pre-authorization
    // TODO: support preAuth = false where it hooks on 401
    prepareRequest(options) {
        options.headers['Authorization'] = 'Bearer ' + this.token;
        options.headers['X-TFS-FedAuthRedirect'] = 'Suppress';
    }
    // This handler cannot handle 401
    canHandleAuthentication(response) {
        return false;
    }
    handleAuthentication(httpClient, requestInfo, objs) {
        return null;
    }
}
exports.BearerCredentialHandler = BearerCredentialHandler;


/***/ }),

/***/ 588:
/***/ (function(module) {

"use strict";


module.exports = input => {
	const LF = typeof input === 'string' ? '\n' : '\n'.charCodeAt();
	const CR = typeof input === 'string' ? '\r' : '\r'.charCodeAt();

	if (input[input.length - 1] === LF) {
		input = input.slice(0, input.length - 1);
	}

	if (input[input.length - 1] === CR) {
		input = input.slice(0, input.length - 1);
	}

	return input;
};


/***/ }),

/***/ 605:
/***/ (function(module) {

module.exports = require("http");

/***/ }),

/***/ 614:
/***/ (function(module) {

module.exports = require("events");

/***/ }),

/***/ 621:
/***/ (function(module, __unusedexports, __webpack_require__) {

"use strict";

const path = __webpack_require__(622);
const pathKey = __webpack_require__(39);

const npmRunPath = options => {
	options = {
		cwd: process.cwd(),
		path: process.env[pathKey()],
		execPath: process.execPath,
		...options
	};

	let previous;
	let cwdPath = path.resolve(options.cwd);
	const result = [];

	while (previous !== cwdPath) {
		result.push(path.join(cwdPath, 'node_modules/.bin'));
		previous = cwdPath;
		cwdPath = path.resolve(cwdPath, '..');
	}

	// Ensure the running `node` binary is used
	const execPathDir = path.resolve(options.cwd, options.execPath, '..');
	result.unshift(execPathDir);

	return result.concat(options.path).join(path.delimiter);
};

module.exports = npmRunPath;
// TODO: Remove this for the next major release
module.exports.default = npmRunPath;

module.exports.env = options => {
	options = {
		env: process.env,
		...options
	};

	const env = {...options.env};
	const path = pathKey({env});

	options.path = env[path];
	env[path] = module.exports(options);

	return env;
};


/***/ }),

/***/ 622:
/***/ (function(module) {

module.exports = require("path");

/***/ }),

/***/ 631:
/***/ (function(module) {

module.exports = require("net");

/***/ }),

/***/ 652:
/***/ (function(__unusedmodule, exports, __webpack_require__) {

"use strict";
Object.defineProperty(exports,"__esModule",{value:true});exports.getSignals=void 0;var _os=__webpack_require__(87);

var _core=__webpack_require__(560);
var _realtime=__webpack_require__(260);



const getSignals=function(){
const realtimeSignals=(0,_realtime.getRealtimeSignals)();
const signals=[..._core.SIGNALS,...realtimeSignals].map(normalizeSignal);
return signals;
};exports.getSignals=getSignals;







const normalizeSignal=function({
name,
number:defaultNumber,
description,
action,
forced=false,
standard})
{
const{
signals:{[name]:constantSignal}}=
_os.constants;
const supported=constantSignal!==undefined;
const number=supported?constantSignal:defaultNumber;
return{name,number,description,supported,action,forced,standard};
};
//# sourceMappingURL=signals.js.map

/***/ }),

/***/ 654:
/***/ (function(module) {

// This is not the set of all possible signals.
//
// It IS, however, the set of all signals that trigger
// an exit on either Linux or BSD systems.  Linux is a
// superset of the signal names supported on BSD, and
// the unknown signals just fail to register, so we can
// catch that easily enough.
//
// Don't bother with SIGKILL.  It's uncatchable, which
// means that we can't fire any callbacks anyway.
//
// If a user does happen to register a handler on a non-
// fatal signal like SIGWINCH or something, and then
// exit, it'll end up firing `process.emit('exit')`, so
// the handler will be fired anyway.
//
// SIGBUS, SIGFPE, SIGSEGV and SIGILL, when not raised
// artificially, inherently leave the process in a
// state from which it is not safe to try and enter JS
// listeners.
module.exports = [
  'SIGABRT',
  'SIGALRM',
  'SIGHUP',
  'SIGINT',
  'SIGTERM'
]

if (process.platform !== 'win32') {
  module.exports.push(
    'SIGVTALRM',
    'SIGXCPU',
    'SIGXFSZ',
    'SIGUSR2',
    'SIGTRAP',
    'SIGSYS',
    'SIGQUIT',
    'SIGIOT'
    // should detect profiler and enable/disable accordingly.
    // see #21
    // 'SIGPROF'
  )
}

if (process.platform === 'linux') {
  module.exports.push(
    'SIGIO',
    'SIGPOLL',
    'SIGPWR',
    'SIGSTKFLT',
    'SIGUNUSED'
  )
}


/***/ }),

/***/ 669:
/***/ (function(module) {

module.exports = require("util");

/***/ }),

/***/ 672:
/***/ (function(__unusedmodule, exports, __webpack_require__) {

"use strict";

var __awaiter = (this && this.__awaiter) || function (thisArg, _arguments, P, generator) {
    function adopt(value) { return value instanceof P ? value : new P(function (resolve) { resolve(value); }); }
    return new (P || (P = Promise))(function (resolve, reject) {
        function fulfilled(value) { try { step(generator.next(value)); } catch (e) { reject(e); } }
        function rejected(value) { try { step(generator["throw"](value)); } catch (e) { reject(e); } }
        function step(result) { result.done ? resolve(result.value) : adopt(result.value).then(fulfilled, rejected); }
        step((generator = generator.apply(thisArg, _arguments || [])).next());
    });
};
var _a;
Object.defineProperty(exports, "__esModule", { value: true });
const assert_1 = __webpack_require__(357);
const fs = __webpack_require__(747);
const path = __webpack_require__(622);
_a = fs.promises, exports.chmod = _a.chmod, exports.copyFile = _a.copyFile, exports.lstat = _a.lstat, exports.mkdir = _a.mkdir, exports.readdir = _a.readdir, exports.readlink = _a.readlink, exports.rename = _a.rename, exports.rmdir = _a.rmdir, exports.stat = _a.stat, exports.symlink = _a.symlink, exports.unlink = _a.unlink;
exports.IS_WINDOWS = process.platform === 'win32';
function exists(fsPath) {
    return __awaiter(this, void 0, void 0, function* () {
        try {
            yield exports.stat(fsPath);
        }
        catch (err) {
            if (err.code === 'ENOENT') {
                return false;
            }
            throw err;
        }
        return true;
    });
}
exports.exists = exists;
function isDirectory(fsPath, useStat = false) {
    return __awaiter(this, void 0, void 0, function* () {
        const stats = useStat ? yield exports.stat(fsPath) : yield exports.lstat(fsPath);
        return stats.isDirectory();
    });
}
exports.isDirectory = isDirectory;
/**
 * On OSX/Linux, true if path starts with '/'. On Windows, true for paths like:
 * \, \hello, \\hello\share, C:, and C:\hello (and corresponding alternate separator cases).
 */
function isRooted(p) {
    p = normalizeSeparators(p);
    if (!p) {
        throw new Error('isRooted() parameter "p" cannot be empty');
    }
    if (exports.IS_WINDOWS) {
        return (p.startsWith('\\') || /^[A-Z]:/i.test(p) // e.g. \ or \hello or \\hello
        ); // e.g. C: or C:\hello
    }
    return p.startsWith('/');
}
exports.isRooted = isRooted;
/**
 * Recursively create a directory at `fsPath`.
 *
 * This implementation is optimistic, meaning it attempts to create the full
 * path first, and backs up the path stack from there.
 *
 * @param fsPath The path to create
 * @param maxDepth The maximum recursion depth
 * @param depth The current recursion depth
 */
function mkdirP(fsPath, maxDepth = 1000, depth = 1) {
    return __awaiter(this, void 0, void 0, function* () {
        assert_1.ok(fsPath, 'a path argument must be provided');
        fsPath = path.resolve(fsPath);
        if (depth >= maxDepth)
            return exports.mkdir(fsPath);
        try {
            yield exports.mkdir(fsPath);
            return;
        }
        catch (err) {
            switch (err.code) {
                case 'ENOENT': {
                    yield mkdirP(path.dirname(fsPath), maxDepth, depth + 1);
                    yield exports.mkdir(fsPath);
                    return;
                }
                default: {
                    let stats;
                    try {
                        stats = yield exports.stat(fsPath);
                    }
                    catch (err2) {
                        throw err;
                    }
                    if (!stats.isDirectory())
                        throw err;
                }
            }
        }
    });
}
exports.mkdirP = mkdirP;
/**
 * Best effort attempt to determine whether a file exists and is executable.
 * @param filePath    file path to check
 * @param extensions  additional file extensions to try
 * @return if file exists and is executable, returns the file path. otherwise empty string.
 */
function tryGetExecutablePath(filePath, extensions) {
    return __awaiter(this, void 0, void 0, function* () {
        let stats = undefined;
        try {
            // test file exists
            stats = yield exports.stat(filePath);
        }
        catch (err) {
            if (err.code !== 'ENOENT') {
                // eslint-disable-next-line no-console
                console.log(`Unexpected error attempting to determine if executable file exists '${filePath}': ${err}`);
            }
        }
        if (stats && stats.isFile()) {
            if (exports.IS_WINDOWS) {
                // on Windows, test for valid extension
                const upperExt = path.extname(filePath).toUpperCase();
                if (extensions.some(validExt => validExt.toUpperCase() === upperExt)) {
                    return filePath;
                }
            }
            else {
                if (isUnixExecutable(stats)) {
                    return filePath;
                }
            }
        }
        // try each extension
        const originalFilePath = filePath;
        for (const extension of extensions) {
            filePath = originalFilePath + extension;
            stats = undefined;
            try {
                stats = yield exports.stat(filePath);
            }
            catch (err) {
                if (err.code !== 'ENOENT') {
                    // eslint-disable-next-line no-console
                    console.log(`Unexpected error attempting to determine if executable file exists '${filePath}': ${err}`);
                }
            }
            if (stats && stats.isFile()) {
                if (exports.IS_WINDOWS) {
                    // preserve the case of the actual file (since an extension was appended)
                    try {
                        const directory = path.dirname(filePath);
                        const upperName = path.basename(filePath).toUpperCase();
                        for (const actualName of yield exports.readdir(directory)) {
                            if (upperName === actualName.toUpperCase()) {
                                filePath = path.join(directory, actualName);
                                break;
                            }
                        }
                    }
                    catch (err) {
                        // eslint-disable-next-line no-console
                        console.log(`Unexpected error attempting to determine the actual case of the file '${filePath}': ${err}`);
                    }
                    return filePath;
                }
                else {
                    if (isUnixExecutable(stats)) {
                        return filePath;
                    }
                }
            }
        }
        return '';
    });
}
exports.tryGetExecutablePath = tryGetExecutablePath;
function normalizeSeparators(p) {
    p = p || '';
    if (exports.IS_WINDOWS) {
        // convert slashes on Windows
        p = p.replace(/\//g, '\\');
        // remove redundant slashes
        return p.replace(/\\\\+/g, '\\');
    }
    // remove redundant slashes
    return p.replace(/\/\/+/g, '/');
}
// on Mac/Linux, test the execute bit
//     R   W  X  R  W X R W X
//   256 128 64 32 16 8 4 2 1
function isUnixExecutable(stats) {
    return ((stats.mode & 1) > 0 ||
        ((stats.mode & 8) > 0 && stats.gid === process.getgid()) ||
        ((stats.mode & 64) > 0 && stats.uid === process.getuid()));
}
//# sourceMappingURL=io-util.js.map

/***/ }),

/***/ 697:
/***/ (function(module) {

"use strict";


module.exports = async (
	promise,
	onFinally = (() => {})
) => {
	let value;
	try {
		value = await promise;
	} catch (error) {
		await onFinally();
		throw error;
	}

	await onFinally();
	return value;
};


/***/ }),

/***/ 703:
/***/ (function(__unusedmodule, exports, __webpack_require__) {

"use strict";

var __awaiter = (this && this.__awaiter) || function (thisArg, _arguments, P, generator) {
    function adopt(value) { return value instanceof P ? value : new P(function (resolve) { resolve(value); }); }
    return new (P || (P = Promise))(function (resolve, reject) {
        function fulfilled(value) { try { step(generator.next(value)); } catch (e) { reject(e); } }
        function rejected(value) { try { step(generator["throw"](value)); } catch (e) { reject(e); } }
        function step(result) { result.done ? resolve(result.value) : adopt(result.value).then(fulfilled, rejected); }
        step((generator = generator.apply(thisArg, _arguments || [])).next());
    });
};
var __importStar = (this && this.__importStar) || function (mod) {
    if (mod && mod.__esModule) return mod;
    var result = {};
    if (mod != null) for (var k in mod) if (Object.hasOwnProperty.call(mod, k)) result[k] = mod[k];
    result["default"] = mod;
    return result;
};
Object.defineProperty(exports, "__esModule", { value: true });
const core = __importStar(__webpack_require__(470));
const exec_1 = __webpack_require__(986);
const io = __importStar(__webpack_require__(1));
const path = __importStar(__webpack_require__(622));
const cacheHttpClient = __importStar(__webpack_require__(342));
const constants_1 = __webpack_require__(929);
const utils = __importStar(__webpack_require__(867));
/**
 * Restore previously saved cache. Resolves with true if cache was hit.
 */
function restoreCache(inputPath, primaryKey, restoreKeys) {
    return __awaiter(this, void 0, void 0, function* () {
        console.log("restoring cache %s", inputPath);
        console.log("primary key %s", primaryKey);
        try {
            // Validate inputs, this can cause task failure
            let cachePath = utils.resolvePath(inputPath);
            core.debug(`Cache Path: ${cachePath}`);
            core.saveState(constants_1.State.CacheKey, primaryKey);
            const restoredKeys = restoreKeys.split("\n").filter(x => x !== "");
            const keys = [primaryKey, ...restoredKeys];
            core.debug("Resolved Keys:");
            core.debug(JSON.stringify(keys));
            if (keys.length > 10) {
                core.setFailed(`Key Validation Error: Keys are limited to a maximum of 10.`);
                return false;
            }
            for (const key of keys) {
                if (key.length > 512) {
                    core.setFailed(`Key Validation Error: ${key} cannot be larger than 512 characters.`);
                    return false;
                }
                const regex = /^[^,]*$/;
                if (!regex.test(key)) {
                    core.setFailed(`Key Validation Error: ${key} cannot contain commas.`);
                    return false;
                }
            }
            try {
                const cacheEntry = yield cacheHttpClient.getCacheEntry(keys);
                if (!cacheEntry) {
                    core.info(`Cache not found for input keys: ${keys.join(", ")}.`);
                    return false;
                }
                let archivePath = path.join(yield utils.createTempDirectory(), "cache.tgz");
                core.debug(`Archive Path: ${archivePath}`);
                // Store the cache result
                utils.setCacheState(cacheEntry);
                // Download the cache from the cache entry
                yield cacheHttpClient.downloadCache(cacheEntry, archivePath);
                const archiveFileSize = utils.getArchiveFileSize(archivePath);
                core.debug(`File Size: ${archiveFileSize}`);
                io.mkdirP(cachePath);
                // http://man7.org/linux/man-pages/man1/tar.1.html
                // tar [-options] <name of the tar archive> [files or directories which to add into archive]
                const args = ["-xz"];
                const IS_WINDOWS = process.platform === "win32";
                if (IS_WINDOWS) {
                    args.push("--force-local");
                    archivePath = archivePath.replace(/\\/g, "/");
                    cachePath = cachePath.replace(/\\/g, "/");
                }
                args.push(...["-f", archivePath, "-C", cachePath]);
                const tarPath = yield io.which("tar", true);
                core.debug(`Tar Path: ${tarPath}`);
                yield exec_1.exec(`"${tarPath}"`, args);
                const isExactKeyMatch = utils.isExactKeyMatch(primaryKey, cacheEntry);
                utils.setCacheHitOutput(isExactKeyMatch);
                core.info(`Cache restored from key: ${cacheEntry && cacheEntry.cacheKey}`);
                return isExactKeyMatch;
            }
            catch (error) {
                core.warning(error.message);
                utils.setCacheHitOutput(false);
                return false;
            }
        }
        catch (error) {
            core.setFailed(error.message);
            return false;
        }
    });
}
exports.restoreCache = restoreCache;


/***/ }),

/***/ 722:
/***/ (function(module) {

/**
 * Convert array of 16 byte values to UUID string format of the form:
 * XXXXXXXX-XXXX-XXXX-XXXX-XXXXXXXXXXXX
 */
var byteToHex = [];
for (var i = 0; i < 256; ++i) {
  byteToHex[i] = (i + 0x100).toString(16).substr(1);
}

function bytesToUuid(buf, offset) {
  var i = offset || 0;
  var bth = byteToHex;
  // join used to fix memory issue caused by concatenation: https://bugs.chromium.org/p/v8/issues/detail?id=3175#c4
  return ([bth[buf[i++]], bth[buf[i++]], 
	bth[buf[i++]], bth[buf[i++]], '-',
	bth[buf[i++]], bth[buf[i++]], '-',
	bth[buf[i++]], bth[buf[i++]], '-',
	bth[buf[i++]], bth[buf[i++]], '-',
	bth[buf[i++]], bth[buf[i++]],
	bth[buf[i++]], bth[buf[i++]],
	bth[buf[i++]], bth[buf[i++]]]).join('');
}

module.exports = bytesToUuid;


/***/ }),

/***/ 723:
/***/ (function(module, __unusedexports, __webpack_require__) {

"use strict";

const mimicFn = __webpack_require__(750);

const calledFunctions = new WeakMap();

const oneTime = (fn, options = {}) => {
	if (typeof fn !== 'function') {
		throw new TypeError('Expected a function');
	}

	let ret;
	let isCalled = false;
	let callCount = 0;
	const functionName = fn.displayName || fn.name || '<anonymous>';

	const onetime = function (...args) {
		calledFunctions.set(onetime, ++callCount);

		if (isCalled) {
			if (options.throw === true) {
				throw new Error(`Function \`${functionName}\` can only be called once`);
			}

			return ret;
		}

		isCalled = true;
		ret = fn.apply(this, args);
		fn = null;

		return ret;
	};

	mimicFn(onetime, fn);
	calledFunctions.set(onetime, callCount);

	return onetime;
};

module.exports = oneTime;
// TODO: Remove this for the next major release
module.exports.default = oneTime;

module.exports.callCount = fn => {
	if (!calledFunctions.has(fn)) {
		throw new Error(`The given function \`${fn.name}\` is not wrapped by the \`onetime\` package`);
	}

	return calledFunctions.get(fn);
};


/***/ }),

/***/ 729:
/***/ (function(__unusedmodule, exports, __webpack_require__) {

"use strict";

// Copyright (c) Microsoft. All rights reserved.
// Licensed under the MIT license. See LICENSE file in the project root for full license information.
Object.defineProperty(exports, "__esModule", { value: true });
const url = __webpack_require__(835);
const path = __webpack_require__(622);
/**
 * creates an url from a request url and optional base url (http://server:8080)
 * @param {string} resource - a fully qualified url or relative path
 * @param {string} baseUrl - an optional baseUrl (http://server:8080)
 * @return {string} - resultant url
 */
function getUrl(resource, baseUrl) {
    const pathApi = path.posix || path;
    if (!baseUrl) {
        return resource;
    }
    else if (!resource) {
        return baseUrl;
    }
    else {
        const base = url.parse(baseUrl);
        const resultantUrl = url.parse(resource);
        // resource (specific per request) elements take priority
        resultantUrl.protocol = resultantUrl.protocol || base.protocol;
        resultantUrl.auth = resultantUrl.auth || base.auth;
        resultantUrl.host = resultantUrl.host || base.host;
        resultantUrl.pathname = pathApi.resolve(base.pathname, resultantUrl.pathname);
        if (!resultantUrl.pathname.endsWith('/') && resource.endsWith('/')) {
            resultantUrl.pathname += '/';
        }
        return url.format(resultantUrl);
    }
}
exports.getUrl = getUrl;


/***/ }),

/***/ 742:
/***/ (function(module, __unusedexports, __webpack_require__) {

var fs = __webpack_require__(747)
var core
if (process.platform === 'win32' || global.TESTING_WINDOWS) {
  core = __webpack_require__(818)
} else {
  core = __webpack_require__(197)
}

module.exports = isexe
isexe.sync = sync

function isexe (path, options, cb) {
  if (typeof options === 'function') {
    cb = options
    options = {}
  }

  if (!cb) {
    if (typeof Promise !== 'function') {
      throw new TypeError('callback not provided')
    }

    return new Promise(function (resolve, reject) {
      isexe(path, options || {}, function (er, is) {
        if (er) {
          reject(er)
        } else {
          resolve(is)
        }
      })
    })
  }

  core(path, options || {}, function (er, is) {
    // ignore EACCES because that just means we aren't allowed to run it
    if (er) {
      if (er.code === 'EACCES' || options && options.ignoreErrors) {
        er = null
        is = false
      }
    }
    cb(er, is)
  })
}

function sync (path, options) {
  // my kingdom for a filtered catch
  try {
    return core.sync(path, options || {})
  } catch (er) {
    if (options && options.ignoreErrors || er.code === 'EACCES') {
      return false
    } else {
      throw er
    }
  }
}


/***/ }),

/***/ 747:
/***/ (function(module) {

module.exports = require("fs");

/***/ }),

/***/ 749:
/***/ (function(module) {

"use strict";

const SPACES_REGEXP = / +/g;

const joinCommand = (file, args = []) => {
	if (!Array.isArray(args)) {
		return file;
	}

	return [file, ...args].join(' ');
};

// Allow spaces to be escaped by a backslash if not meant as a delimiter
const handleEscaping = (tokens, token, index) => {
	if (index === 0) {
		return [token];
	}

	const previousToken = tokens[tokens.length - 1];

	if (previousToken.endsWith('\\')) {
		return [...tokens.slice(0, -1), `${previousToken.slice(0, -1)} ${token}`];
	}

	return [...tokens, token];
};

// Handle `execa.command()`
const parseCommand = command => {
	return command
		.trim()
		.split(SPACES_REGEXP)
		.reduce(handleEscaping, []);
};

module.exports = {
	joinCommand,
	parseCommand
};


/***/ }),

/***/ 750:
/***/ (function(module) {

"use strict";


const mimicFn = (to, from) => {
	for (const prop of Reflect.ownKeys(from)) {
		Object.defineProperty(to, prop, Object.getOwnPropertyDescriptor(from, prop));
	}

	return to;
};

module.exports = mimicFn;
// TODO: Remove this for the next major release
module.exports.default = mimicFn;


/***/ }),

/***/ 778:
/***/ (function(module, __unusedexports, __webpack_require__) {

"use strict";


const { PassThrough } = __webpack_require__(413);

module.exports = function (/*streams...*/) {
  var sources = []
  var output  = new PassThrough({objectMode: true})

  output.setMaxListeners(0)

  output.add = add
  output.isEmpty = isEmpty

  output.on('unpipe', remove)

  Array.prototype.slice.call(arguments).forEach(add)

  return output

  function add (source) {
    if (Array.isArray(source)) {
      source.forEach(add)
      return this
    }

    sources.push(source);
    source.once('end', remove.bind(null, source))
    source.once('error', output.emit.bind(output, 'error'))
    source.pipe(output, {end: false})
    return this
  }

  function isEmpty () {
    return sources.length == 0;
  }

  function remove (source) {
    sources = sources.filter(function (it) { return it !== source })
    if (!sources.length && output.readable) { output.end() }
  }
}


/***/ }),

/***/ 781:
/***/ (function(module) {

"use strict";

const mergePromiseProperty = (spawned, promise, property) => {
	// Starting the main `promise` is deferred to avoid consuming streams
	const value = typeof promise === 'function' ?
		(...args) => promise()[property](...args) :
		promise[property].bind(promise);

	Object.defineProperty(spawned, property, {
		value,
		writable: true,
		enumerable: false,
		configurable: true
	});
};

// The return value is a mixin of `childProcess` and `Promise`
const mergePromise = (spawned, promise) => {
	mergePromiseProperty(spawned, promise, 'then');
	mergePromiseProperty(spawned, promise, 'catch');

	// TODO: Remove the `if`-guard when targeting Node.js 10
	if (Promise.prototype.finally) {
		mergePromiseProperty(spawned, promise, 'finally');
	}

	return spawned;
};

// Use promises instead of `child_process` events
const getSpawnedPromise = spawned => {
	return new Promise((resolve, reject) => {
		spawned.on('exit', (exitCode, signal) => {
			resolve({exitCode, signal});
		});

		spawned.on('error', error => {
			reject(error);
		});

		if (spawned.stdin) {
			spawned.stdin.on('error', error => {
				reject(error);
			});
		}
	});
};

module.exports = {
	mergePromise,
	getSpawnedPromise
};



/***/ }),

/***/ 814:
/***/ (function(module, __unusedexports, __webpack_require__) {

const isWindows = process.platform === 'win32' ||
    process.env.OSTYPE === 'cygwin' ||
    process.env.OSTYPE === 'msys'

const path = __webpack_require__(622)
const COLON = isWindows ? ';' : ':'
const isexe = __webpack_require__(742)

const getNotFoundError = (cmd) =>
  Object.assign(new Error(`not found: ${cmd}`), { code: 'ENOENT' })

const getPathInfo = (cmd, opt) => {
  const colon = opt.colon || COLON

  // If it has a slash, then we don't bother searching the pathenv.
  // just check the file itself, and that's it.
  const pathEnv = cmd.match(/\//) || isWindows && cmd.match(/\\/) ? ['']
    : (
      [
        // windows always checks the cwd first
        ...(isWindows ? [process.cwd()] : []),
        ...(opt.path || process.env.PATH ||
          /* istanbul ignore next: very unusual */ '').split(colon),
      ]
    )
  const pathExtExe = isWindows
    ? opt.pathExt || process.env.PATHEXT || '.EXE;.CMD;.BAT;.COM'
    : ''
  const pathExt = isWindows ? pathExtExe.split(colon) : ['']

  if (isWindows) {
    if (cmd.indexOf('.') !== -1 && pathExt[0] !== '')
      pathExt.unshift('')
  }

  return {
    pathEnv,
    pathExt,
    pathExtExe,
  }
}

const which = (cmd, opt, cb) => {
  if (typeof opt === 'function') {
    cb = opt
    opt = {}
  }
  if (!opt)
    opt = {}

  const { pathEnv, pathExt, pathExtExe } = getPathInfo(cmd, opt)
  const found = []

  const step = i => new Promise((resolve, reject) => {
    if (i === pathEnv.length)
      return opt.all && found.length ? resolve(found)
        : reject(getNotFoundError(cmd))

    const ppRaw = pathEnv[i]
    const pathPart = /^".*"$/.test(ppRaw) ? ppRaw.slice(1, -1) : ppRaw

    const pCmd = path.join(pathPart, cmd)
    const p = !pathPart && /^\.[\\\/]/.test(cmd) ? cmd.slice(0, 2) + pCmd
      : pCmd

    resolve(subStep(p, i, 0))
  })

  const subStep = (p, i, ii) => new Promise((resolve, reject) => {
    if (ii === pathExt.length)
      return resolve(step(i + 1))
    const ext = pathExt[ii]
    isexe(p + ext, { pathExt: pathExtExe }, (er, is) => {
      if (!er && is) {
        if (opt.all)
          found.push(p + ext)
        else
          return resolve(p + ext)
      }
      return resolve(subStep(p, i, ii + 1))
    })
  })

  return cb ? step(0).then(res => cb(null, res), cb) : step(0)
}

const whichSync = (cmd, opt) => {
  opt = opt || {}

  const { pathEnv, pathExt, pathExtExe } = getPathInfo(cmd, opt)
  const found = []

  for (let i = 0; i < pathEnv.length; i ++) {
    const ppRaw = pathEnv[i]
    const pathPart = /^".*"$/.test(ppRaw) ? ppRaw.slice(1, -1) : ppRaw

    const pCmd = path.join(pathPart, cmd)
    const p = !pathPart && /^\.[\\\/]/.test(cmd) ? cmd.slice(0, 2) + pCmd
      : pCmd

    for (let j = 0; j < pathExt.length; j ++) {
      const cur = p + pathExt[j]
      try {
        const is = isexe.sync(cur, { pathExt: pathExtExe })
        if (is) {
          if (opt.all)
            found.push(cur)
          else
            return cur
        }
      } catch (ex) {}
    }
  }

  if (opt.all && found.length)
    return found

  if (opt.nothrow)
    return null

  throw getNotFoundError(cmd)
}

module.exports = which
which.sync = whichSync


/***/ }),

/***/ 816:
/***/ (function(module) {

"use strict";

module.exports = /^#!(.*)/;


/***/ }),

/***/ 818:
/***/ (function(module, __unusedexports, __webpack_require__) {

module.exports = isexe
isexe.sync = sync

var fs = __webpack_require__(747)

function checkPathExt (path, options) {
  var pathext = options.pathExt !== undefined ?
    options.pathExt : process.env.PATHEXT

  if (!pathext) {
    return true
  }

  pathext = pathext.split(';')
  if (pathext.indexOf('') !== -1) {
    return true
  }
  for (var i = 0; i < pathext.length; i++) {
    var p = pathext[i].toLowerCase()
    if (p && path.substr(-p.length).toLowerCase() === p) {
      return true
    }
  }
  return false
}

function checkStat (stat, path, options) {
  if (!stat.isSymbolicLink() && !stat.isFile()) {
    return false
  }
  return checkPathExt(path, options)
}

function isexe (path, options, cb) {
  fs.stat(path, function (er, stat) {
    cb(er, er ? false : checkStat(stat, path, options))
  })
}

function sync (path, options) {
  return checkStat(fs.statSync(path), path, options)
}


/***/ }),

/***/ 826:
/***/ (function(module, __unusedexports, __webpack_require__) {

var rng = __webpack_require__(139);
var bytesToUuid = __webpack_require__(722);

function v4(options, buf, offset) {
  var i = buf && offset || 0;

  if (typeof(options) == 'string') {
    buf = options === 'binary' ? new Array(16) : null;
    options = null;
  }
  options = options || {};

  var rnds = options.random || (options.rng || rng)();

  // Per 4.4, set bits for version and `clock_seq_hi_and_reserved`
  rnds[6] = (rnds[6] & 0x0f) | 0x40;
  rnds[8] = (rnds[8] & 0x3f) | 0x80;

  // Copy bytes to buffer, if provided
  if (buf) {
    for (var ii = 0; ii < 16; ++ii) {
      buf[i + ii] = rnds[ii];
    }
  }

  return buf || bytesToUuid(rnds);
}

module.exports = v4;


/***/ }),

/***/ 835:
/***/ (function(module) {

module.exports = require("url");

/***/ }),

/***/ 856:
/***/ (function(module, __unusedexports, __webpack_require__) {

module.exports = __webpack_require__(141);


/***/ }),

/***/ 866:
/***/ (function(module, __unusedexports, __webpack_require__) {

"use strict";

const shebangRegex = __webpack_require__(816);

module.exports = (string = '') => {
	const match = string.match(shebangRegex);

	if (!match) {
		return null;
	}

	const [path, argument] = match[0].replace(/#! ?/, '').split(' ');
	const binary = path.split('/').pop();

	if (binary === 'env') {
		return argument;
	}

	return argument ? `${binary} ${argument}` : binary;
};


/***/ }),

/***/ 867:
/***/ (function(__unusedmodule, exports, __webpack_require__) {

"use strict";

var __awaiter = (this && this.__awaiter) || function (thisArg, _arguments, P, generator) {
    function adopt(value) { return value instanceof P ? value : new P(function (resolve) { resolve(value); }); }
    return new (P || (P = Promise))(function (resolve, reject) {
        function fulfilled(value) { try { step(generator.next(value)); } catch (e) { reject(e); } }
        function rejected(value) { try { step(generator["throw"](value)); } catch (e) { reject(e); } }
        function step(result) { result.done ? resolve(result.value) : adopt(result.value).then(fulfilled, rejected); }
        step((generator = generator.apply(thisArg, _arguments || [])).next());
    });
};
var __importStar = (this && this.__importStar) || function (mod) {
    if (mod && mod.__esModule) return mod;
    var result = {};
    if (mod != null) for (var k in mod) if (Object.hasOwnProperty.call(mod, k)) result[k] = mod[k];
    result["default"] = mod;
    return result;
};
Object.defineProperty(exports, "__esModule", { value: true });
const core = __importStar(__webpack_require__(470));
const io = __importStar(__webpack_require__(1));
const fs = __importStar(__webpack_require__(747));
const os = __importStar(__webpack_require__(87));
const path = __importStar(__webpack_require__(622));
const uuidV4 = __importStar(__webpack_require__(826));
const constants_1 = __webpack_require__(929);
// From https://github.com/actions/toolkit/blob/master/packages/tool-cache/src/tool-cache.ts#L23
function createTempDirectory() {
    return __awaiter(this, void 0, void 0, function* () {
        const IS_WINDOWS = process.platform === "win32";
        let tempDirectory = process.env["RUNNER_TEMP"] || "";
        if (!tempDirectory) {
            let baseLocation;
            if (IS_WINDOWS) {
                // On Windows use the USERPROFILE env variable
                baseLocation = process.env["USERPROFILE"] || "C:\\";
            }
            else {
                if (process.platform === "darwin") {
                    baseLocation = "/Users";
                }
                else {
                    baseLocation = "/home";
                }
            }
            tempDirectory = path.join(baseLocation, "actions", "temp");
        }
        const dest = path.join(tempDirectory, uuidV4.default());
        yield io.mkdirP(dest);
        return dest;
    });
}
exports.createTempDirectory = createTempDirectory;
function getArchiveFileSize(path) {
    return fs.statSync(path).size;
}
exports.getArchiveFileSize = getArchiveFileSize;
function isExactKeyMatch(key, cacheResult) {
    return !!(cacheResult &&
        cacheResult.cacheKey &&
        cacheResult.cacheKey.localeCompare(key, undefined, {
            sensitivity: "accent"
        }) === 0);
}
exports.isExactKeyMatch = isExactKeyMatch;
function setOutputAndState(key, cacheResult) {
    setCacheHitOutput(isExactKeyMatch(key, cacheResult));
    // Store the cache result if it exists
    cacheResult && setCacheState(cacheResult);
}
exports.setOutputAndState = setOutputAndState;
function getCacheState() {
    const stateData = core.getState(constants_1.State.CacheResult);
    core.debug(`State: ${stateData}`);
    return (stateData && JSON.parse(stateData));
}
exports.getCacheState = getCacheState;
function setCacheState(state) {
    core.saveState(constants_1.State.CacheResult, JSON.stringify(state));
}
exports.setCacheState = setCacheState;
function setCacheHitOutput(isCacheHit) {
    core.setOutput(constants_1.Outputs.CacheHit, isCacheHit.toString());
}
exports.setCacheHitOutput = setCacheHitOutput;
function resolvePath(filePath) {
    if (filePath[0] === "~") {
        const home = os.homedir();
        if (!home) {
            throw new Error("Unable to resolve `~` to HOME");
        }
        return path.join(home, filePath.slice(1));
    }
    return path.resolve(filePath);
}
exports.resolvePath = resolvePath;


/***/ }),

/***/ 874:
/***/ (function(__unusedmodule, exports, __webpack_require__) {

"use strict";

// Copyright (c) Microsoft. All rights reserved.
// Licensed under the MIT license. See LICENSE file in the project root for full license information.
var __awaiter = (this && this.__awaiter) || function (thisArg, _arguments, P, generator) {
    return new (P || (P = Promise))(function (resolve, reject) {
        function fulfilled(value) { try { step(generator.next(value)); } catch (e) { reject(e); } }
        function rejected(value) { try { step(generator["throw"](value)); } catch (e) { reject(e); } }
        function step(result) { result.done ? resolve(result.value) : new P(function (resolve) { resolve(result.value); }).then(fulfilled, rejected); }
        step((generator = generator.apply(thisArg, _arguments || [])).next());
    });
};
Object.defineProperty(exports, "__esModule", { value: true });
const url = __webpack_require__(835);
const http = __webpack_require__(605);
const https = __webpack_require__(34);
let fs;
let tunnel;
var HttpCodes;
(function (HttpCodes) {
    HttpCodes[HttpCodes["OK"] = 200] = "OK";
    HttpCodes[HttpCodes["MultipleChoices"] = 300] = "MultipleChoices";
    HttpCodes[HttpCodes["MovedPermanently"] = 301] = "MovedPermanently";
    HttpCodes[HttpCodes["ResourceMoved"] = 302] = "ResourceMoved";
    HttpCodes[HttpCodes["SeeOther"] = 303] = "SeeOther";
    HttpCodes[HttpCodes["NotModified"] = 304] = "NotModified";
    HttpCodes[HttpCodes["UseProxy"] = 305] = "UseProxy";
    HttpCodes[HttpCodes["SwitchProxy"] = 306] = "SwitchProxy";
    HttpCodes[HttpCodes["TemporaryRedirect"] = 307] = "TemporaryRedirect";
    HttpCodes[HttpCodes["PermanentRedirect"] = 308] = "PermanentRedirect";
    HttpCodes[HttpCodes["BadRequest"] = 400] = "BadRequest";
    HttpCodes[HttpCodes["Unauthorized"] = 401] = "Unauthorized";
    HttpCodes[HttpCodes["PaymentRequired"] = 402] = "PaymentRequired";
    HttpCodes[HttpCodes["Forbidden"] = 403] = "Forbidden";
    HttpCodes[HttpCodes["NotFound"] = 404] = "NotFound";
    HttpCodes[HttpCodes["MethodNotAllowed"] = 405] = "MethodNotAllowed";
    HttpCodes[HttpCodes["NotAcceptable"] = 406] = "NotAcceptable";
    HttpCodes[HttpCodes["ProxyAuthenticationRequired"] = 407] = "ProxyAuthenticationRequired";
    HttpCodes[HttpCodes["RequestTimeout"] = 408] = "RequestTimeout";
    HttpCodes[HttpCodes["Conflict"] = 409] = "Conflict";
    HttpCodes[HttpCodes["Gone"] = 410] = "Gone";
    HttpCodes[HttpCodes["InternalServerError"] = 500] = "InternalServerError";
    HttpCodes[HttpCodes["NotImplemented"] = 501] = "NotImplemented";
    HttpCodes[HttpCodes["BadGateway"] = 502] = "BadGateway";
    HttpCodes[HttpCodes["ServiceUnavailable"] = 503] = "ServiceUnavailable";
    HttpCodes[HttpCodes["GatewayTimeout"] = 504] = "GatewayTimeout";
})(HttpCodes = exports.HttpCodes || (exports.HttpCodes = {}));
const HttpRedirectCodes = [HttpCodes.MovedPermanently, HttpCodes.ResourceMoved, HttpCodes.SeeOther, HttpCodes.TemporaryRedirect, HttpCodes.PermanentRedirect];
const HttpResponseRetryCodes = [HttpCodes.BadGateway, HttpCodes.ServiceUnavailable, HttpCodes.GatewayTimeout];
const RetryableHttpVerbs = ['OPTIONS', 'GET', 'DELETE', 'HEAD'];
const ExponentialBackoffCeiling = 10;
const ExponentialBackoffTimeSlice = 5;
class HttpClientResponse {
    constructor(message) {
        this.message = message;
    }
    readBody() {
        return new Promise((resolve, reject) => __awaiter(this, void 0, void 0, function* () {
            let output = '';
            this.message.on('data', (chunk) => {
                output += chunk;
            });
            this.message.on('end', () => {
                resolve(output);
            });
        }));
    }
}
exports.HttpClientResponse = HttpClientResponse;
function isHttps(requestUrl) {
    let parsedUrl = url.parse(requestUrl);
    return parsedUrl.protocol === 'https:';
}
exports.isHttps = isHttps;
var EnvironmentVariables;
(function (EnvironmentVariables) {
    EnvironmentVariables["HTTP_PROXY"] = "HTTP_PROXY";
    EnvironmentVariables["HTTPS_PROXY"] = "HTTPS_PROXY";
})(EnvironmentVariables || (EnvironmentVariables = {}));
class HttpClient {
    constructor(userAgent, handlers, requestOptions) {
        this._ignoreSslError = false;
        this._allowRedirects = true;
        this._maxRedirects = 50;
        this._allowRetries = false;
        this._maxRetries = 1;
        this._keepAlive = false;
        this._disposed = false;
        this.userAgent = userAgent;
        this.handlers = handlers || [];
        this.requestOptions = requestOptions;
        if (requestOptions) {
            if (requestOptions.ignoreSslError != null) {
                this._ignoreSslError = requestOptions.ignoreSslError;
            }
            this._socketTimeout = requestOptions.socketTimeout;
            this._httpProxy = requestOptions.proxy;
            if (requestOptions.proxy && requestOptions.proxy.proxyBypassHosts) {
                this._httpProxyBypassHosts = [];
                requestOptions.proxy.proxyBypassHosts.forEach(bypass => {
                    this._httpProxyBypassHosts.push(new RegExp(bypass, 'i'));
                });
            }
            this._certConfig = requestOptions.cert;
            if (this._certConfig) {
                // If using cert, need fs
                fs = __webpack_require__(747);
                // cache the cert content into memory, so we don't have to read it from disk every time 
                if (this._certConfig.caFile && fs.existsSync(this._certConfig.caFile)) {
                    this._ca = fs.readFileSync(this._certConfig.caFile, 'utf8');
                }
                if (this._certConfig.certFile && fs.existsSync(this._certConfig.certFile)) {
                    this._cert = fs.readFileSync(this._certConfig.certFile, 'utf8');
                }
                if (this._certConfig.keyFile && fs.existsSync(this._certConfig.keyFile)) {
                    this._key = fs.readFileSync(this._certConfig.keyFile, 'utf8');
                }
            }
            if (requestOptions.allowRedirects != null) {
                this._allowRedirects = requestOptions.allowRedirects;
            }
            if (requestOptions.maxRedirects != null) {
                this._maxRedirects = Math.max(requestOptions.maxRedirects, 0);
            }
            if (requestOptions.keepAlive != null) {
                this._keepAlive = requestOptions.keepAlive;
            }
            if (requestOptions.allowRetries != null) {
                this._allowRetries = requestOptions.allowRetries;
            }
            if (requestOptions.maxRetries != null) {
                this._maxRetries = requestOptions.maxRetries;
            }
        }
    }
    options(requestUrl, additionalHeaders) {
        return this.request('OPTIONS', requestUrl, null, additionalHeaders || {});
    }
    get(requestUrl, additionalHeaders) {
        return this.request('GET', requestUrl, null, additionalHeaders || {});
    }
    del(requestUrl, additionalHeaders) {
        return this.request('DELETE', requestUrl, null, additionalHeaders || {});
    }
    post(requestUrl, data, additionalHeaders) {
        return this.request('POST', requestUrl, data, additionalHeaders || {});
    }
    patch(requestUrl, data, additionalHeaders) {
        return this.request('PATCH', requestUrl, data, additionalHeaders || {});
    }
    put(requestUrl, data, additionalHeaders) {
        return this.request('PUT', requestUrl, data, additionalHeaders || {});
    }
    head(requestUrl, additionalHeaders) {
        return this.request('HEAD', requestUrl, null, additionalHeaders || {});
    }
    sendStream(verb, requestUrl, stream, additionalHeaders) {
        return this.request(verb, requestUrl, stream, additionalHeaders);
    }
    /**
     * Makes a raw http request.
     * All other methods such as get, post, patch, and request ultimately call this.
     * Prefer get, del, post and patch
     */
    request(verb, requestUrl, data, headers) {
        return __awaiter(this, void 0, void 0, function* () {
            if (this._disposed) {
                throw new Error("Client has already been disposed.");
            }
            let info = this._prepareRequest(verb, requestUrl, headers);
            // Only perform retries on reads since writes may not be idempotent.
            let maxTries = (this._allowRetries && RetryableHttpVerbs.indexOf(verb) != -1) ? this._maxRetries + 1 : 1;
            let numTries = 0;
            let response;
            while (numTries < maxTries) {
                response = yield this.requestRaw(info, data);
                // Check if it's an authentication challenge
                if (response && response.message && response.message.statusCode === HttpCodes.Unauthorized) {
                    let authenticationHandler;
                    for (let i = 0; i < this.handlers.length; i++) {
                        if (this.handlers[i].canHandleAuthentication(response)) {
                            authenticationHandler = this.handlers[i];
                            break;
                        }
                    }
                    if (authenticationHandler) {
                        return authenticationHandler.handleAuthentication(this, info, data);
                    }
                    else {
                        // We have received an unauthorized response but have no handlers to handle it.
                        // Let the response return to the caller.
                        return response;
                    }
                }
                let redirectsRemaining = this._maxRedirects;
                while (HttpRedirectCodes.indexOf(response.message.statusCode) != -1
                    && this._allowRedirects
                    && redirectsRemaining > 0) {
                    const redirectUrl = response.message.headers["location"];
                    if (!redirectUrl) {
                        // if there's no location to redirect to, we won't
                        break;
                    }
                    // we need to finish reading the response before reassigning response
                    // which will leak the open socket.
                    yield response.readBody();
                    // let's make the request with the new redirectUrl
                    info = this._prepareRequest(verb, redirectUrl, headers);
                    response = yield this.requestRaw(info, data);
                    redirectsRemaining--;
                }
                if (HttpResponseRetryCodes.indexOf(response.message.statusCode) == -1) {
                    // If not a retry code, return immediately instead of retrying
                    return response;
                }
                numTries += 1;
                if (numTries < maxTries) {
                    yield response.readBody();
                    yield this._performExponentialBackoff(numTries);
                }
            }
            return response;
        });
    }
    /**
     * Needs to be called if keepAlive is set to true in request options.
     */
    dispose() {
        if (this._agent) {
            this._agent.destroy();
        }
        this._disposed = true;
    }
    /**
     * Raw request.
     * @param info
     * @param data
     */
    requestRaw(info, data) {
        return new Promise((resolve, reject) => {
            let callbackForResult = function (err, res) {
                if (err) {
                    reject(err);
                }
                resolve(res);
            };
            this.requestRawWithCallback(info, data, callbackForResult);
        });
    }
    /**
     * Raw request with callback.
     * @param info
     * @param data
     * @param onResult
     */
    requestRawWithCallback(info, data, onResult) {
        let socket;
        let isDataString = typeof (data) === 'string';
        if (typeof (data) === 'string') {
            info.options.headers["Content-Length"] = Buffer.byteLength(data, 'utf8');
        }
        let callbackCalled = false;
        let handleResult = (err, res) => {
            if (!callbackCalled) {
                callbackCalled = true;
                onResult(err, res);
            }
        };
        let req = info.httpModule.request(info.options, (msg) => {
            let res = new HttpClientResponse(msg);
            handleResult(null, res);
        });
        req.on('socket', (sock) => {
            socket = sock;
        });
        // If we ever get disconnected, we want the socket to timeout eventually
        req.setTimeout(this._socketTimeout || 3 * 60000, () => {
            if (socket) {
                socket.end();
            }
            handleResult(new Error('Request timeout: ' + info.options.path), null);
        });
        req.on('error', function (err) {
            // err has statusCode property
            // res should have headers
            handleResult(err, null);
        });
        if (data && typeof (data) === 'string') {
            req.write(data, 'utf8');
        }
        if (data && typeof (data) !== 'string') {
            data.on('close', function () {
                req.end();
            });
            data.pipe(req);
        }
        else {
            req.end();
        }
    }
    _prepareRequest(method, requestUrl, headers) {
        const info = {};
        info.parsedUrl = url.parse(requestUrl);
        const usingSsl = info.parsedUrl.protocol === 'https:';
        info.httpModule = usingSsl ? https : http;
        const defaultPort = usingSsl ? 443 : 80;
        info.options = {};
        info.options.host = info.parsedUrl.hostname;
        info.options.port = info.parsedUrl.port ? parseInt(info.parsedUrl.port) : defaultPort;
        info.options.path = (info.parsedUrl.pathname || '') + (info.parsedUrl.search || '');
        info.options.method = method;
        info.options.headers = this._mergeHeaders(headers);
        info.options.headers["user-agent"] = this.userAgent;
        info.options.agent = this._getAgent(requestUrl);
        // gives handlers an opportunity to participate
        if (this.handlers && !this._isPresigned(requestUrl)) {
            this.handlers.forEach((handler) => {
                handler.prepareRequest(info.options);
            });
        }
        return info;
    }
    _isPresigned(requestUrl) {
        if (this.requestOptions && this.requestOptions.presignedUrlPatterns) {
            const patterns = this.requestOptions.presignedUrlPatterns;
            for (let i = 0; i < patterns.length; i++) {
                if (requestUrl.match(patterns[i])) {
                    return true;
                }
            }
        }
        return false;
    }
    _mergeHeaders(headers) {
        const lowercaseKeys = obj => Object.keys(obj).reduce((c, k) => (c[k.toLowerCase()] = obj[k], c), {});
        if (this.requestOptions && this.requestOptions.headers) {
            return Object.assign({}, lowercaseKeys(this.requestOptions.headers), lowercaseKeys(headers));
        }
        return lowercaseKeys(headers || {});
    }
    _getAgent(requestUrl) {
        let agent;
        let proxy = this._getProxy(requestUrl);
        let useProxy = proxy.proxyUrl && proxy.proxyUrl.hostname && !this._isBypassProxy(requestUrl);
        if (this._keepAlive && useProxy) {
            agent = this._proxyAgent;
        }
        if (this._keepAlive && !useProxy) {
            agent = this._agent;
        }
        // if agent is already assigned use that agent.
        if (!!agent) {
            return agent;
        }
        let parsedUrl = url.parse(requestUrl);
        const usingSsl = parsedUrl.protocol === 'https:';
        let maxSockets = 100;
        if (!!this.requestOptions) {
            maxSockets = this.requestOptions.maxSockets || http.globalAgent.maxSockets;
        }
        if (useProxy) {
            // If using proxy, need tunnel
            if (!tunnel) {
                tunnel = __webpack_require__(856);
            }
            const agentOptions = {
                maxSockets: maxSockets,
                keepAlive: this._keepAlive,
                proxy: {
                    proxyAuth: proxy.proxyAuth,
                    host: proxy.proxyUrl.hostname,
                    port: proxy.proxyUrl.port
                },
            };
            let tunnelAgent;
            const overHttps = proxy.proxyUrl.protocol === 'https:';
            if (usingSsl) {
                tunnelAgent = overHttps ? tunnel.httpsOverHttps : tunnel.httpsOverHttp;
            }
            else {
                tunnelAgent = overHttps ? tunnel.httpOverHttps : tunnel.httpOverHttp;
            }
            agent = tunnelAgent(agentOptions);
            this._proxyAgent = agent;
        }
        // if reusing agent across request and tunneling agent isn't assigned create a new agent
        if (this._keepAlive && !agent) {
            const options = { keepAlive: this._keepAlive, maxSockets: maxSockets };
            agent = usingSsl ? new https.Agent(options) : new http.Agent(options);
            this._agent = agent;
        }
        // if not using private agent and tunnel agent isn't setup then use global agent
        if (!agent) {
            agent = usingSsl ? https.globalAgent : http.globalAgent;
        }
        if (usingSsl && this._ignoreSslError) {
            // we don't want to set NODE_TLS_REJECT_UNAUTHORIZED=0 since that will affect request for entire process
            // http.RequestOptions doesn't expose a way to modify RequestOptions.agent.options
            // we have to cast it to any and change it directly
            agent.options = Object.assign(agent.options || {}, { rejectUnauthorized: false });
        }
        if (usingSsl && this._certConfig) {
            agent.options = Object.assign(agent.options || {}, { ca: this._ca, cert: this._cert, key: this._key, passphrase: this._certConfig.passphrase });
        }
        return agent;
    }
    _getProxy(requestUrl) {
        const parsedUrl = url.parse(requestUrl);
        let usingSsl = parsedUrl.protocol === 'https:';
        let proxyConfig = this._httpProxy;
        // fallback to http_proxy and https_proxy env
        let https_proxy = process.env[EnvironmentVariables.HTTPS_PROXY];
        let http_proxy = process.env[EnvironmentVariables.HTTP_PROXY];
        if (!proxyConfig) {
            if (https_proxy && usingSsl) {
                proxyConfig = {
                    proxyUrl: https_proxy
                };
            }
            else if (http_proxy) {
                proxyConfig = {
                    proxyUrl: http_proxy
                };
            }
        }
        let proxyUrl;
        let proxyAuth;
        if (proxyConfig) {
            if (proxyConfig.proxyUrl.length > 0) {
                proxyUrl = url.parse(proxyConfig.proxyUrl);
            }
            if (proxyConfig.proxyUsername || proxyConfig.proxyPassword) {
                proxyAuth = proxyConfig.proxyUsername + ":" + proxyConfig.proxyPassword;
            }
        }
        return { proxyUrl: proxyUrl, proxyAuth: proxyAuth };
    }
    _isBypassProxy(requestUrl) {
        if (!this._httpProxyBypassHosts) {
            return false;
        }
        let bypass = false;
        this._httpProxyBypassHosts.forEach(bypassHost => {
            if (bypassHost.test(requestUrl)) {
                bypass = true;
            }
        });
        return bypass;
    }
    _performExponentialBackoff(retryNumber) {
        retryNumber = Math.min(ExponentialBackoffCeiling, retryNumber);
        const ms = ExponentialBackoffTimeSlice * Math.pow(2, retryNumber);
        return new Promise(resolve => setTimeout(() => resolve(), ms));
    }
}
exports.HttpClient = HttpClient;


/***/ }),

/***/ 881:
/***/ (function(module) {

"use strict";


const isWin = process.platform === 'win32';

function notFoundError(original, syscall) {
    return Object.assign(new Error(`${syscall} ${original.command} ENOENT`), {
        code: 'ENOENT',
        errno: 'ENOENT',
        syscall: `${syscall} ${original.command}`,
        path: original.command,
        spawnargs: original.args,
    });
}

function hookChildProcess(cp, parsed) {
    if (!isWin) {
        return;
    }

    const originalEmit = cp.emit;

    cp.emit = function (name, arg1) {
        // If emitting "exit" event and exit code is 1, we need to check if
        // the command exists and emit an "error" instead
        // See https://github.com/IndigoUnited/node-cross-spawn/issues/16
        if (name === 'exit') {
            const err = verifyENOENT(arg1, parsed, 'spawn');

            if (err) {
                return originalEmit.call(cp, 'error', err);
            }
        }

        return originalEmit.apply(cp, arguments); // eslint-disable-line prefer-rest-params
    };
}

function verifyENOENT(status, parsed) {
    if (isWin && status === 1 && !parsed.file) {
        return notFoundError(parsed.original, 'spawn');
    }

    return null;
}

function verifyENOENTSync(status, parsed) {
    if (isWin && status === 1 && !parsed.file) {
        return notFoundError(parsed.original, 'spawnSync');
    }

    return null;
}

module.exports = {
    hookChildProcess,
    verifyENOENT,
    verifyENOENTSync,
    notFoundError,
};


/***/ }),

/***/ 891:
/***/ (function(module, exports) {

//     Underscore.js 1.8.3
//     http://underscorejs.org
//     (c) 2009-2015 Jeremy Ashkenas, DocumentCloud and Investigative Reporters & Editors
//     Underscore may be freely distributed under the MIT license.

(function() {

  // Baseline setup
  // --------------

  // Establish the root object, `window` in the browser, or `exports` on the server.
  var root = this;

  // Save the previous value of the `_` variable.
  var previousUnderscore = root._;

  // Save bytes in the minified (but not gzipped) version:
  var ArrayProto = Array.prototype, ObjProto = Object.prototype, FuncProto = Function.prototype;

  // Create quick reference variables for speed access to core prototypes.
  var
    push             = ArrayProto.push,
    slice            = ArrayProto.slice,
    toString         = ObjProto.toString,
    hasOwnProperty   = ObjProto.hasOwnProperty;

  // All **ECMAScript 5** native function implementations that we hope to use
  // are declared here.
  var
    nativeIsArray      = Array.isArray,
    nativeKeys         = Object.keys,
    nativeBind         = FuncProto.bind,
    nativeCreate       = Object.create;

  // Naked function reference for surrogate-prototype-swapping.
  var Ctor = function(){};

  // Create a safe reference to the Underscore object for use below.
  var _ = function(obj) {
    if (obj instanceof _) return obj;
    if (!(this instanceof _)) return new _(obj);
    this._wrapped = obj;
  };

  // Export the Underscore object for **Node.js**, with
  // backwards-compatibility for the old `require()` API. If we're in
  // the browser, add `_` as a global object.
  if (true) {
    if ( true && module.exports) {
      exports = module.exports = _;
    }
    exports._ = _;
  } else {}

  // Current version.
  _.VERSION = '1.8.3';

  // Internal function that returns an efficient (for current engines) version
  // of the passed-in callback, to be repeatedly applied in other Underscore
  // functions.
  var optimizeCb = function(func, context, argCount) {
    if (context === void 0) return func;
    switch (argCount == null ? 3 : argCount) {
      case 1: return function(value) {
        return func.call(context, value);
      };
      case 2: return function(value, other) {
        return func.call(context, value, other);
      };
      case 3: return function(value, index, collection) {
        return func.call(context, value, index, collection);
      };
      case 4: return function(accumulator, value, index, collection) {
        return func.call(context, accumulator, value, index, collection);
      };
    }
    return function() {
      return func.apply(context, arguments);
    };
  };

  // A mostly-internal function to generate callbacks that can be applied
  // to each element in a collection, returning the desired result — either
  // identity, an arbitrary callback, a property matcher, or a property accessor.
  var cb = function(value, context, argCount) {
    if (value == null) return _.identity;
    if (_.isFunction(value)) return optimizeCb(value, context, argCount);
    if (_.isObject(value)) return _.matcher(value);
    return _.property(value);
  };
  _.iteratee = function(value, context) {
    return cb(value, context, Infinity);
  };

  // An internal function for creating assigner functions.
  var createAssigner = function(keysFunc, undefinedOnly) {
    return function(obj) {
      var length = arguments.length;
      if (length < 2 || obj == null) return obj;
      for (var index = 1; index < length; index++) {
        var source = arguments[index],
            keys = keysFunc(source),
            l = keys.length;
        for (var i = 0; i < l; i++) {
          var key = keys[i];
          if (!undefinedOnly || obj[key] === void 0) obj[key] = source[key];
        }
      }
      return obj;
    };
  };

  // An internal function for creating a new object that inherits from another.
  var baseCreate = function(prototype) {
    if (!_.isObject(prototype)) return {};
    if (nativeCreate) return nativeCreate(prototype);
    Ctor.prototype = prototype;
    var result = new Ctor;
    Ctor.prototype = null;
    return result;
  };

  var property = function(key) {
    return function(obj) {
      return obj == null ? void 0 : obj[key];
    };
  };

  // Helper for collection methods to determine whether a collection
  // should be iterated as an array or as an object
  // Related: http://people.mozilla.org/~jorendorff/es6-draft.html#sec-tolength
  // Avoids a very nasty iOS 8 JIT bug on ARM-64. #2094
  var MAX_ARRAY_INDEX = Math.pow(2, 53) - 1;
  var getLength = property('length');
  var isArrayLike = function(collection) {
    var length = getLength(collection);
    return typeof length == 'number' && length >= 0 && length <= MAX_ARRAY_INDEX;
  };

  // Collection Functions
  // --------------------

  // The cornerstone, an `each` implementation, aka `forEach`.
  // Handles raw objects in addition to array-likes. Treats all
  // sparse array-likes as if they were dense.
  _.each = _.forEach = function(obj, iteratee, context) {
    iteratee = optimizeCb(iteratee, context);
    var i, length;
    if (isArrayLike(obj)) {
      for (i = 0, length = obj.length; i < length; i++) {
        iteratee(obj[i], i, obj);
      }
    } else {
      var keys = _.keys(obj);
      for (i = 0, length = keys.length; i < length; i++) {
        iteratee(obj[keys[i]], keys[i], obj);
      }
    }
    return obj;
  };

  // Return the results of applying the iteratee to each element.
  _.map = _.collect = function(obj, iteratee, context) {
    iteratee = cb(iteratee, context);
    var keys = !isArrayLike(obj) && _.keys(obj),
        length = (keys || obj).length,
        results = Array(length);
    for (var index = 0; index < length; index++) {
      var currentKey = keys ? keys[index] : index;
      results[index] = iteratee(obj[currentKey], currentKey, obj);
    }
    return results;
  };

  // Create a reducing function iterating left or right.
  function createReduce(dir) {
    // Optimized iterator function as using arguments.length
    // in the main function will deoptimize the, see #1991.
    function iterator(obj, iteratee, memo, keys, index, length) {
      for (; index >= 0 && index < length; index += dir) {
        var currentKey = keys ? keys[index] : index;
        memo = iteratee(memo, obj[currentKey], currentKey, obj);
      }
      return memo;
    }

    return function(obj, iteratee, memo, context) {
      iteratee = optimizeCb(iteratee, context, 4);
      var keys = !isArrayLike(obj) && _.keys(obj),
          length = (keys || obj).length,
          index = dir > 0 ? 0 : length - 1;
      // Determine the initial value if none is provided.
      if (arguments.length < 3) {
        memo = obj[keys ? keys[index] : index];
        index += dir;
      }
      return iterator(obj, iteratee, memo, keys, index, length);
    };
  }

  // **Reduce** builds up a single result from a list of values, aka `inject`,
  // or `foldl`.
  _.reduce = _.foldl = _.inject = createReduce(1);

  // The right-associative version of reduce, also known as `foldr`.
  _.reduceRight = _.foldr = createReduce(-1);

  // Return the first value which passes a truth test. Aliased as `detect`.
  _.find = _.detect = function(obj, predicate, context) {
    var key;
    if (isArrayLike(obj)) {
      key = _.findIndex(obj, predicate, context);
    } else {
      key = _.findKey(obj, predicate, context);
    }
    if (key !== void 0 && key !== -1) return obj[key];
  };

  // Return all the elements that pass a truth test.
  // Aliased as `select`.
  _.filter = _.select = function(obj, predicate, context) {
    var results = [];
    predicate = cb(predicate, context);
    _.each(obj, function(value, index, list) {
      if (predicate(value, index, list)) results.push(value);
    });
    return results;
  };

  // Return all the elements for which a truth test fails.
  _.reject = function(obj, predicate, context) {
    return _.filter(obj, _.negate(cb(predicate)), context);
  };

  // Determine whether all of the elements match a truth test.
  // Aliased as `all`.
  _.every = _.all = function(obj, predicate, context) {
    predicate = cb(predicate, context);
    var keys = !isArrayLike(obj) && _.keys(obj),
        length = (keys || obj).length;
    for (var index = 0; index < length; index++) {
      var currentKey = keys ? keys[index] : index;
      if (!predicate(obj[currentKey], currentKey, obj)) return false;
    }
    return true;
  };

  // Determine if at least one element in the object matches a truth test.
  // Aliased as `any`.
  _.some = _.any = function(obj, predicate, context) {
    predicate = cb(predicate, context);
    var keys = !isArrayLike(obj) && _.keys(obj),
        length = (keys || obj).length;
    for (var index = 0; index < length; index++) {
      var currentKey = keys ? keys[index] : index;
      if (predicate(obj[currentKey], currentKey, obj)) return true;
    }
    return false;
  };

  // Determine if the array or object contains a given item (using `===`).
  // Aliased as `includes` and `include`.
  _.contains = _.includes = _.include = function(obj, item, fromIndex, guard) {
    if (!isArrayLike(obj)) obj = _.values(obj);
    if (typeof fromIndex != 'number' || guard) fromIndex = 0;
    return _.indexOf(obj, item, fromIndex) >= 0;
  };

  // Invoke a method (with arguments) on every item in a collection.
  _.invoke = function(obj, method) {
    var args = slice.call(arguments, 2);
    var isFunc = _.isFunction(method);
    return _.map(obj, function(value) {
      var func = isFunc ? method : value[method];
      return func == null ? func : func.apply(value, args);
    });
  };

  // Convenience version of a common use case of `map`: fetching a property.
  _.pluck = function(obj, key) {
    return _.map(obj, _.property(key));
  };

  // Convenience version of a common use case of `filter`: selecting only objects
  // containing specific `key:value` pairs.
  _.where = function(obj, attrs) {
    return _.filter(obj, _.matcher(attrs));
  };

  // Convenience version of a common use case of `find`: getting the first object
  // containing specific `key:value` pairs.
  _.findWhere = function(obj, attrs) {
    return _.find(obj, _.matcher(attrs));
  };

  // Return the maximum element (or element-based computation).
  _.max = function(obj, iteratee, context) {
    var result = -Infinity, lastComputed = -Infinity,
        value, computed;
    if (iteratee == null && obj != null) {
      obj = isArrayLike(obj) ? obj : _.values(obj);
      for (var i = 0, length = obj.length; i < length; i++) {
        value = obj[i];
        if (value > result) {
          result = value;
        }
      }
    } else {
      iteratee = cb(iteratee, context);
      _.each(obj, function(value, index, list) {
        computed = iteratee(value, index, list);
        if (computed > lastComputed || computed === -Infinity && result === -Infinity) {
          result = value;
          lastComputed = computed;
        }
      });
    }
    return result;
  };

  // Return the minimum element (or element-based computation).
  _.min = function(obj, iteratee, context) {
    var result = Infinity, lastComputed = Infinity,
        value, computed;
    if (iteratee == null && obj != null) {
      obj = isArrayLike(obj) ? obj : _.values(obj);
      for (var i = 0, length = obj.length; i < length; i++) {
        value = obj[i];
        if (value < result) {
          result = value;
        }
      }
    } else {
      iteratee = cb(iteratee, context);
      _.each(obj, function(value, index, list) {
        computed = iteratee(value, index, list);
        if (computed < lastComputed || computed === Infinity && result === Infinity) {
          result = value;
          lastComputed = computed;
        }
      });
    }
    return result;
  };

  // Shuffle a collection, using the modern version of the
  // [Fisher-Yates shuffle](http://en.wikipedia.org/wiki/Fisher–Yates_shuffle).
  _.shuffle = function(obj) {
    var set = isArrayLike(obj) ? obj : _.values(obj);
    var length = set.length;
    var shuffled = Array(length);
    for (var index = 0, rand; index < length; index++) {
      rand = _.random(0, index);
      if (rand !== index) shuffled[index] = shuffled[rand];
      shuffled[rand] = set[index];
    }
    return shuffled;
  };

  // Sample **n** random values from a collection.
  // If **n** is not specified, returns a single random element.
  // The internal `guard` argument allows it to work with `map`.
  _.sample = function(obj, n, guard) {
    if (n == null || guard) {
      if (!isArrayLike(obj)) obj = _.values(obj);
      return obj[_.random(obj.length - 1)];
    }
    return _.shuffle(obj).slice(0, Math.max(0, n));
  };

  // Sort the object's values by a criterion produced by an iteratee.
  _.sortBy = function(obj, iteratee, context) {
    iteratee = cb(iteratee, context);
    return _.pluck(_.map(obj, function(value, index, list) {
      return {
        value: value,
        index: index,
        criteria: iteratee(value, index, list)
      };
    }).sort(function(left, right) {
      var a = left.criteria;
      var b = right.criteria;
      if (a !== b) {
        if (a > b || a === void 0) return 1;
        if (a < b || b === void 0) return -1;
      }
      return left.index - right.index;
    }), 'value');
  };

  // An internal function used for aggregate "group by" operations.
  var group = function(behavior) {
    return function(obj, iteratee, context) {
      var result = {};
      iteratee = cb(iteratee, context);
      _.each(obj, function(value, index) {
        var key = iteratee(value, index, obj);
        behavior(result, value, key);
      });
      return result;
    };
  };

  // Groups the object's values by a criterion. Pass either a string attribute
  // to group by, or a function that returns the criterion.
  _.groupBy = group(function(result, value, key) {
    if (_.has(result, key)) result[key].push(value); else result[key] = [value];
  });

  // Indexes the object's values by a criterion, similar to `groupBy`, but for
  // when you know that your index values will be unique.
  _.indexBy = group(function(result, value, key) {
    result[key] = value;
  });

  // Counts instances of an object that group by a certain criterion. Pass
  // either a string attribute to count by, or a function that returns the
  // criterion.
  _.countBy = group(function(result, value, key) {
    if (_.has(result, key)) result[key]++; else result[key] = 1;
  });

  // Safely create a real, live array from anything iterable.
  _.toArray = function(obj) {
    if (!obj) return [];
    if (_.isArray(obj)) return slice.call(obj);
    if (isArrayLike(obj)) return _.map(obj, _.identity);
    return _.values(obj);
  };

  // Return the number of elements in an object.
  _.size = function(obj) {
    if (obj == null) return 0;
    return isArrayLike(obj) ? obj.length : _.keys(obj).length;
  };

  // Split a collection into two arrays: one whose elements all satisfy the given
  // predicate, and one whose elements all do not satisfy the predicate.
  _.partition = function(obj, predicate, context) {
    predicate = cb(predicate, context);
    var pass = [], fail = [];
    _.each(obj, function(value, key, obj) {
      (predicate(value, key, obj) ? pass : fail).push(value);
    });
    return [pass, fail];
  };

  // Array Functions
  // ---------------

  // Get the first element of an array. Passing **n** will return the first N
  // values in the array. Aliased as `head` and `take`. The **guard** check
  // allows it to work with `_.map`.
  _.first = _.head = _.take = function(array, n, guard) {
    if (array == null) return void 0;
    if (n == null || guard) return array[0];
    return _.initial(array, array.length - n);
  };

  // Returns everything but the last entry of the array. Especially useful on
  // the arguments object. Passing **n** will return all the values in
  // the array, excluding the last N.
  _.initial = function(array, n, guard) {
    return slice.call(array, 0, Math.max(0, array.length - (n == null || guard ? 1 : n)));
  };

  // Get the last element of an array. Passing **n** will return the last N
  // values in the array.
  _.last = function(array, n, guard) {
    if (array == null) return void 0;
    if (n == null || guard) return array[array.length - 1];
    return _.rest(array, Math.max(0, array.length - n));
  };

  // Returns everything but the first entry of the array. Aliased as `tail` and `drop`.
  // Especially useful on the arguments object. Passing an **n** will return
  // the rest N values in the array.
  _.rest = _.tail = _.drop = function(array, n, guard) {
    return slice.call(array, n == null || guard ? 1 : n);
  };

  // Trim out all falsy values from an array.
  _.compact = function(array) {
    return _.filter(array, _.identity);
  };

  // Internal implementation of a recursive `flatten` function.
  var flatten = function(input, shallow, strict, startIndex) {
    var output = [], idx = 0;
    for (var i = startIndex || 0, length = getLength(input); i < length; i++) {
      var value = input[i];
      if (isArrayLike(value) && (_.isArray(value) || _.isArguments(value))) {
        //flatten current level of array or arguments object
        if (!shallow) value = flatten(value, shallow, strict);
        var j = 0, len = value.length;
        output.length += len;
        while (j < len) {
          output[idx++] = value[j++];
        }
      } else if (!strict) {
        output[idx++] = value;
      }
    }
    return output;
  };

  // Flatten out an array, either recursively (by default), or just one level.
  _.flatten = function(array, shallow) {
    return flatten(array, shallow, false);
  };

  // Return a version of the array that does not contain the specified value(s).
  _.without = function(array) {
    return _.difference(array, slice.call(arguments, 1));
  };

  // Produce a duplicate-free version of the array. If the array has already
  // been sorted, you have the option of using a faster algorithm.
  // Aliased as `unique`.
  _.uniq = _.unique = function(array, isSorted, iteratee, context) {
    if (!_.isBoolean(isSorted)) {
      context = iteratee;
      iteratee = isSorted;
      isSorted = false;
    }
    if (iteratee != null) iteratee = cb(iteratee, context);
    var result = [];
    var seen = [];
    for (var i = 0, length = getLength(array); i < length; i++) {
      var value = array[i],
          computed = iteratee ? iteratee(value, i, array) : value;
      if (isSorted) {
        if (!i || seen !== computed) result.push(value);
        seen = computed;
      } else if (iteratee) {
        if (!_.contains(seen, computed)) {
          seen.push(computed);
          result.push(value);
        }
      } else if (!_.contains(result, value)) {
        result.push(value);
      }
    }
    return result;
  };

  // Produce an array that contains the union: each distinct element from all of
  // the passed-in arrays.
  _.union = function() {
    return _.uniq(flatten(arguments, true, true));
  };

  // Produce an array that contains every item shared between all the
  // passed-in arrays.
  _.intersection = function(array) {
    var result = [];
    var argsLength = arguments.length;
    for (var i = 0, length = getLength(array); i < length; i++) {
      var item = array[i];
      if (_.contains(result, item)) continue;
      for (var j = 1; j < argsLength; j++) {
        if (!_.contains(arguments[j], item)) break;
      }
      if (j === argsLength) result.push(item);
    }
    return result;
  };

  // Take the difference between one array and a number of other arrays.
  // Only the elements present in just the first array will remain.
  _.difference = function(array) {
    var rest = flatten(arguments, true, true, 1);
    return _.filter(array, function(value){
      return !_.contains(rest, value);
    });
  };

  // Zip together multiple lists into a single array -- elements that share
  // an index go together.
  _.zip = function() {
    return _.unzip(arguments);
  };

  // Complement of _.zip. Unzip accepts an array of arrays and groups
  // each array's elements on shared indices
  _.unzip = function(array) {
    var length = array && _.max(array, getLength).length || 0;
    var result = Array(length);

    for (var index = 0; index < length; index++) {
      result[index] = _.pluck(array, index);
    }
    return result;
  };

  // Converts lists into objects. Pass either a single array of `[key, value]`
  // pairs, or two parallel arrays of the same length -- one of keys, and one of
  // the corresponding values.
  _.object = function(list, values) {
    var result = {};
    for (var i = 0, length = getLength(list); i < length; i++) {
      if (values) {
        result[list[i]] = values[i];
      } else {
        result[list[i][0]] = list[i][1];
      }
    }
    return result;
  };

  // Generator function to create the findIndex and findLastIndex functions
  function createPredicateIndexFinder(dir) {
    return function(array, predicate, context) {
      predicate = cb(predicate, context);
      var length = getLength(array);
      var index = dir > 0 ? 0 : length - 1;
      for (; index >= 0 && index < length; index += dir) {
        if (predicate(array[index], index, array)) return index;
      }
      return -1;
    };
  }

  // Returns the first index on an array-like that passes a predicate test
  _.findIndex = createPredicateIndexFinder(1);
  _.findLastIndex = createPredicateIndexFinder(-1);

  // Use a comparator function to figure out the smallest index at which
  // an object should be inserted so as to maintain order. Uses binary search.
  _.sortedIndex = function(array, obj, iteratee, context) {
    iteratee = cb(iteratee, context, 1);
    var value = iteratee(obj);
    var low = 0, high = getLength(array);
    while (low < high) {
      var mid = Math.floor((low + high) / 2);
      if (iteratee(array[mid]) < value) low = mid + 1; else high = mid;
    }
    return low;
  };

  // Generator function to create the indexOf and lastIndexOf functions
  function createIndexFinder(dir, predicateFind, sortedIndex) {
    return function(array, item, idx) {
      var i = 0, length = getLength(array);
      if (typeof idx == 'number') {
        if (dir > 0) {
            i = idx >= 0 ? idx : Math.max(idx + length, i);
        } else {
            length = idx >= 0 ? Math.min(idx + 1, length) : idx + length + 1;
        }
      } else if (sortedIndex && idx && length) {
        idx = sortedIndex(array, item);
        return array[idx] === item ? idx : -1;
      }
      if (item !== item) {
        idx = predicateFind(slice.call(array, i, length), _.isNaN);
        return idx >= 0 ? idx + i : -1;
      }
      for (idx = dir > 0 ? i : length - 1; idx >= 0 && idx < length; idx += dir) {
        if (array[idx] === item) return idx;
      }
      return -1;
    };
  }

  // Return the position of the first occurrence of an item in an array,
  // or -1 if the item is not included in the array.
  // If the array is large and already in sort order, pass `true`
  // for **isSorted** to use binary search.
  _.indexOf = createIndexFinder(1, _.findIndex, _.sortedIndex);
  _.lastIndexOf = createIndexFinder(-1, _.findLastIndex);

  // Generate an integer Array containing an arithmetic progression. A port of
  // the native Python `range()` function. See
  // [the Python documentation](http://docs.python.org/library/functions.html#range).
  _.range = function(start, stop, step) {
    if (stop == null) {
      stop = start || 0;
      start = 0;
    }
    step = step || 1;

    var length = Math.max(Math.ceil((stop - start) / step), 0);
    var range = Array(length);

    for (var idx = 0; idx < length; idx++, start += step) {
      range[idx] = start;
    }

    return range;
  };

  // Function (ahem) Functions
  // ------------------

  // Determines whether to execute a function as a constructor
  // or a normal function with the provided arguments
  var executeBound = function(sourceFunc, boundFunc, context, callingContext, args) {
    if (!(callingContext instanceof boundFunc)) return sourceFunc.apply(context, args);
    var self = baseCreate(sourceFunc.prototype);
    var result = sourceFunc.apply(self, args);
    if (_.isObject(result)) return result;
    return self;
  };

  // Create a function bound to a given object (assigning `this`, and arguments,
  // optionally). Delegates to **ECMAScript 5**'s native `Function.bind` if
  // available.
  _.bind = function(func, context) {
    if (nativeBind && func.bind === nativeBind) return nativeBind.apply(func, slice.call(arguments, 1));
    if (!_.isFunction(func)) throw new TypeError('Bind must be called on a function');
    var args = slice.call(arguments, 2);
    var bound = function() {
      return executeBound(func, bound, context, this, args.concat(slice.call(arguments)));
    };
    return bound;
  };

  // Partially apply a function by creating a version that has had some of its
  // arguments pre-filled, without changing its dynamic `this` context. _ acts
  // as a placeholder, allowing any combination of arguments to be pre-filled.
  _.partial = function(func) {
    var boundArgs = slice.call(arguments, 1);
    var bound = function() {
      var position = 0, length = boundArgs.length;
      var args = Array(length);
      for (var i = 0; i < length; i++) {
        args[i] = boundArgs[i] === _ ? arguments[position++] : boundArgs[i];
      }
      while (position < arguments.length) args.push(arguments[position++]);
      return executeBound(func, bound, this, this, args);
    };
    return bound;
  };

  // Bind a number of an object's methods to that object. Remaining arguments
  // are the method names to be bound. Useful for ensuring that all callbacks
  // defined on an object belong to it.
  _.bindAll = function(obj) {
    var i, length = arguments.length, key;
    if (length <= 1) throw new Error('bindAll must be passed function names');
    for (i = 1; i < length; i++) {
      key = arguments[i];
      obj[key] = _.bind(obj[key], obj);
    }
    return obj;
  };

  // Memoize an expensive function by storing its results.
  _.memoize = function(func, hasher) {
    var memoize = function(key) {
      var cache = memoize.cache;
      var address = '' + (hasher ? hasher.apply(this, arguments) : key);
      if (!_.has(cache, address)) cache[address] = func.apply(this, arguments);
      return cache[address];
    };
    memoize.cache = {};
    return memoize;
  };

  // Delays a function for the given number of milliseconds, and then calls
  // it with the arguments supplied.
  _.delay = function(func, wait) {
    var args = slice.call(arguments, 2);
    return setTimeout(function(){
      return func.apply(null, args);
    }, wait);
  };

  // Defers a function, scheduling it to run after the current call stack has
  // cleared.
  _.defer = _.partial(_.delay, _, 1);

  // Returns a function, that, when invoked, will only be triggered at most once
  // during a given window of time. Normally, the throttled function will run
  // as much as it can, without ever going more than once per `wait` duration;
  // but if you'd like to disable the execution on the leading edge, pass
  // `{leading: false}`. To disable execution on the trailing edge, ditto.
  _.throttle = function(func, wait, options) {
    var context, args, result;
    var timeout = null;
    var previous = 0;
    if (!options) options = {};
    var later = function() {
      previous = options.leading === false ? 0 : _.now();
      timeout = null;
      result = func.apply(context, args);
      if (!timeout) context = args = null;
    };
    return function() {
      var now = _.now();
      if (!previous && options.leading === false) previous = now;
      var remaining = wait - (now - previous);
      context = this;
      args = arguments;
      if (remaining <= 0 || remaining > wait) {
        if (timeout) {
          clearTimeout(timeout);
          timeout = null;
        }
        previous = now;
        result = func.apply(context, args);
        if (!timeout) context = args = null;
      } else if (!timeout && options.trailing !== false) {
        timeout = setTimeout(later, remaining);
      }
      return result;
    };
  };

  // Returns a function, that, as long as it continues to be invoked, will not
  // be triggered. The function will be called after it stops being called for
  // N milliseconds. If `immediate` is passed, trigger the function on the
  // leading edge, instead of the trailing.
  _.debounce = function(func, wait, immediate) {
    var timeout, args, context, timestamp, result;

    var later = function() {
      var last = _.now() - timestamp;

      if (last < wait && last >= 0) {
        timeout = setTimeout(later, wait - last);
      } else {
        timeout = null;
        if (!immediate) {
          result = func.apply(context, args);
          if (!timeout) context = args = null;
        }
      }
    };

    return function() {
      context = this;
      args = arguments;
      timestamp = _.now();
      var callNow = immediate && !timeout;
      if (!timeout) timeout = setTimeout(later, wait);
      if (callNow) {
        result = func.apply(context, args);
        context = args = null;
      }

      return result;
    };
  };

  // Returns the first function passed as an argument to the second,
  // allowing you to adjust arguments, run code before and after, and
  // conditionally execute the original function.
  _.wrap = function(func, wrapper) {
    return _.partial(wrapper, func);
  };

  // Returns a negated version of the passed-in predicate.
  _.negate = function(predicate) {
    return function() {
      return !predicate.apply(this, arguments);
    };
  };

  // Returns a function that is the composition of a list of functions, each
  // consuming the return value of the function that follows.
  _.compose = function() {
    var args = arguments;
    var start = args.length - 1;
    return function() {
      var i = start;
      var result = args[start].apply(this, arguments);
      while (i--) result = args[i].call(this, result);
      return result;
    };
  };

  // Returns a function that will only be executed on and after the Nth call.
  _.after = function(times, func) {
    return function() {
      if (--times < 1) {
        return func.apply(this, arguments);
      }
    };
  };

  // Returns a function that will only be executed up to (but not including) the Nth call.
  _.before = function(times, func) {
    var memo;
    return function() {
      if (--times > 0) {
        memo = func.apply(this, arguments);
      }
      if (times <= 1) func = null;
      return memo;
    };
  };

  // Returns a function that will be executed at most one time, no matter how
  // often you call it. Useful for lazy initialization.
  _.once = _.partial(_.before, 2);

  // Object Functions
  // ----------------

  // Keys in IE < 9 that won't be iterated by `for key in ...` and thus missed.
  var hasEnumBug = !{toString: null}.propertyIsEnumerable('toString');
  var nonEnumerableProps = ['valueOf', 'isPrototypeOf', 'toString',
                      'propertyIsEnumerable', 'hasOwnProperty', 'toLocaleString'];

  function collectNonEnumProps(obj, keys) {
    var nonEnumIdx = nonEnumerableProps.length;
    var constructor = obj.constructor;
    var proto = (_.isFunction(constructor) && constructor.prototype) || ObjProto;

    // Constructor is a special case.
    var prop = 'constructor';
    if (_.has(obj, prop) && !_.contains(keys, prop)) keys.push(prop);

    while (nonEnumIdx--) {
      prop = nonEnumerableProps[nonEnumIdx];
      if (prop in obj && obj[prop] !== proto[prop] && !_.contains(keys, prop)) {
        keys.push(prop);
      }
    }
  }

  // Retrieve the names of an object's own properties.
  // Delegates to **ECMAScript 5**'s native `Object.keys`
  _.keys = function(obj) {
    if (!_.isObject(obj)) return [];
    if (nativeKeys) return nativeKeys(obj);
    var keys = [];
    for (var key in obj) if (_.has(obj, key)) keys.push(key);
    // Ahem, IE < 9.
    if (hasEnumBug) collectNonEnumProps(obj, keys);
    return keys;
  };

  // Retrieve all the property names of an object.
  _.allKeys = function(obj) {
    if (!_.isObject(obj)) return [];
    var keys = [];
    for (var key in obj) keys.push(key);
    // Ahem, IE < 9.
    if (hasEnumBug) collectNonEnumProps(obj, keys);
    return keys;
  };

  // Retrieve the values of an object's properties.
  _.values = function(obj) {
    var keys = _.keys(obj);
    var length = keys.length;
    var values = Array(length);
    for (var i = 0; i < length; i++) {
      values[i] = obj[keys[i]];
    }
    return values;
  };

  // Returns the results of applying the iteratee to each element of the object
  // In contrast to _.map it returns an object
  _.mapObject = function(obj, iteratee, context) {
    iteratee = cb(iteratee, context);
    var keys =  _.keys(obj),
          length = keys.length,
          results = {},
          currentKey;
      for (var index = 0; index < length; index++) {
        currentKey = keys[index];
        results[currentKey] = iteratee(obj[currentKey], currentKey, obj);
      }
      return results;
  };

  // Convert an object into a list of `[key, value]` pairs.
  _.pairs = function(obj) {
    var keys = _.keys(obj);
    var length = keys.length;
    var pairs = Array(length);
    for (var i = 0; i < length; i++) {
      pairs[i] = [keys[i], obj[keys[i]]];
    }
    return pairs;
  };

  // Invert the keys and values of an object. The values must be serializable.
  _.invert = function(obj) {
    var result = {};
    var keys = _.keys(obj);
    for (var i = 0, length = keys.length; i < length; i++) {
      result[obj[keys[i]]] = keys[i];
    }
    return result;
  };

  // Return a sorted list of the function names available on the object.
  // Aliased as `methods`
  _.functions = _.methods = function(obj) {
    var names = [];
    for (var key in obj) {
      if (_.isFunction(obj[key])) names.push(key);
    }
    return names.sort();
  };

  // Extend a given object with all the properties in passed-in object(s).
  _.extend = createAssigner(_.allKeys);

  // Assigns a given object with all the own properties in the passed-in object(s)
  // (https://developer.mozilla.org/docs/Web/JavaScript/Reference/Global_Objects/Object/assign)
  _.extendOwn = _.assign = createAssigner(_.keys);

  // Returns the first key on an object that passes a predicate test
  _.findKey = function(obj, predicate, context) {
    predicate = cb(predicate, context);
    var keys = _.keys(obj), key;
    for (var i = 0, length = keys.length; i < length; i++) {
      key = keys[i];
      if (predicate(obj[key], key, obj)) return key;
    }
  };

  // Return a copy of the object only containing the whitelisted properties.
  _.pick = function(object, oiteratee, context) {
    var result = {}, obj = object, iteratee, keys;
    if (obj == null) return result;
    if (_.isFunction(oiteratee)) {
      keys = _.allKeys(obj);
      iteratee = optimizeCb(oiteratee, context);
    } else {
      keys = flatten(arguments, false, false, 1);
      iteratee = function(value, key, obj) { return key in obj; };
      obj = Object(obj);
    }
    for (var i = 0, length = keys.length; i < length; i++) {
      var key = keys[i];
      var value = obj[key];
      if (iteratee(value, key, obj)) result[key] = value;
    }
    return result;
  };

   // Return a copy of the object without the blacklisted properties.
  _.omit = function(obj, iteratee, context) {
    if (_.isFunction(iteratee)) {
      iteratee = _.negate(iteratee);
    } else {
      var keys = _.map(flatten(arguments, false, false, 1), String);
      iteratee = function(value, key) {
        return !_.contains(keys, key);
      };
    }
    return _.pick(obj, iteratee, context);
  };

  // Fill in a given object with default properties.
  _.defaults = createAssigner(_.allKeys, true);

  // Creates an object that inherits from the given prototype object.
  // If additional properties are provided then they will be added to the
  // created object.
  _.create = function(prototype, props) {
    var result = baseCreate(prototype);
    if (props) _.extendOwn(result, props);
    return result;
  };

  // Create a (shallow-cloned) duplicate of an object.
  _.clone = function(obj) {
    if (!_.isObject(obj)) return obj;
    return _.isArray(obj) ? obj.slice() : _.extend({}, obj);
  };

  // Invokes interceptor with the obj, and then returns obj.
  // The primary purpose of this method is to "tap into" a method chain, in
  // order to perform operations on intermediate results within the chain.
  _.tap = function(obj, interceptor) {
    interceptor(obj);
    return obj;
  };

  // Returns whether an object has a given set of `key:value` pairs.
  _.isMatch = function(object, attrs) {
    var keys = _.keys(attrs), length = keys.length;
    if (object == null) return !length;
    var obj = Object(object);
    for (var i = 0; i < length; i++) {
      var key = keys[i];
      if (attrs[key] !== obj[key] || !(key in obj)) return false;
    }
    return true;
  };


  // Internal recursive comparison function for `isEqual`.
  var eq = function(a, b, aStack, bStack) {
    // Identical objects are equal. `0 === -0`, but they aren't identical.
    // See the [Harmony `egal` proposal](http://wiki.ecmascript.org/doku.php?id=harmony:egal).
    if (a === b) return a !== 0 || 1 / a === 1 / b;
    // A strict comparison is necessary because `null == undefined`.
    if (a == null || b == null) return a === b;
    // Unwrap any wrapped objects.
    if (a instanceof _) a = a._wrapped;
    if (b instanceof _) b = b._wrapped;
    // Compare `[[Class]]` names.
    var className = toString.call(a);
    if (className !== toString.call(b)) return false;
    switch (className) {
      // Strings, numbers, regular expressions, dates, and booleans are compared by value.
      case '[object RegExp]':
      // RegExps are coerced to strings for comparison (Note: '' + /a/i === '/a/i')
      case '[object String]':
        // Primitives and their corresponding object wrappers are equivalent; thus, `"5"` is
        // equivalent to `new String("5")`.
        return '' + a === '' + b;
      case '[object Number]':
        // `NaN`s are equivalent, but non-reflexive.
        // Object(NaN) is equivalent to NaN
        if (+a !== +a) return +b !== +b;
        // An `egal` comparison is performed for other numeric values.
        return +a === 0 ? 1 / +a === 1 / b : +a === +b;
      case '[object Date]':
      case '[object Boolean]':
        // Coerce dates and booleans to numeric primitive values. Dates are compared by their
        // millisecond representations. Note that invalid dates with millisecond representations
        // of `NaN` are not equivalent.
        return +a === +b;
    }

    var areArrays = className === '[object Array]';
    if (!areArrays) {
      if (typeof a != 'object' || typeof b != 'object') return false;

      // Objects with different constructors are not equivalent, but `Object`s or `Array`s
      // from different frames are.
      var aCtor = a.constructor, bCtor = b.constructor;
      if (aCtor !== bCtor && !(_.isFunction(aCtor) && aCtor instanceof aCtor &&
                               _.isFunction(bCtor) && bCtor instanceof bCtor)
                          && ('constructor' in a && 'constructor' in b)) {
        return false;
      }
    }
    // Assume equality for cyclic structures. The algorithm for detecting cyclic
    // structures is adapted from ES 5.1 section 15.12.3, abstract operation `JO`.

    // Initializing stack of traversed objects.
    // It's done here since we only need them for objects and arrays comparison.
    aStack = aStack || [];
    bStack = bStack || [];
    var length = aStack.length;
    while (length--) {
      // Linear search. Performance is inversely proportional to the number of
      // unique nested structures.
      if (aStack[length] === a) return bStack[length] === b;
    }

    // Add the first object to the stack of traversed objects.
    aStack.push(a);
    bStack.push(b);

    // Recursively compare objects and arrays.
    if (areArrays) {
      // Compare array lengths to determine if a deep comparison is necessary.
      length = a.length;
      if (length !== b.length) return false;
      // Deep compare the contents, ignoring non-numeric properties.
      while (length--) {
        if (!eq(a[length], b[length], aStack, bStack)) return false;
      }
    } else {
      // Deep compare objects.
      var keys = _.keys(a), key;
      length = keys.length;
      // Ensure that both objects contain the same number of properties before comparing deep equality.
      if (_.keys(b).length !== length) return false;
      while (length--) {
        // Deep compare each member
        key = keys[length];
        if (!(_.has(b, key) && eq(a[key], b[key], aStack, bStack))) return false;
      }
    }
    // Remove the first object from the stack of traversed objects.
    aStack.pop();
    bStack.pop();
    return true;
  };

  // Perform a deep comparison to check if two objects are equal.
  _.isEqual = function(a, b) {
    return eq(a, b);
  };

  // Is a given array, string, or object empty?
  // An "empty" object has no enumerable own-properties.
  _.isEmpty = function(obj) {
    if (obj == null) return true;
    if (isArrayLike(obj) && (_.isArray(obj) || _.isString(obj) || _.isArguments(obj))) return obj.length === 0;
    return _.keys(obj).length === 0;
  };

  // Is a given value a DOM element?
  _.isElement = function(obj) {
    return !!(obj && obj.nodeType === 1);
  };

  // Is a given value an array?
  // Delegates to ECMA5's native Array.isArray
  _.isArray = nativeIsArray || function(obj) {
    return toString.call(obj) === '[object Array]';
  };

  // Is a given variable an object?
  _.isObject = function(obj) {
    var type = typeof obj;
    return type === 'function' || type === 'object' && !!obj;
  };

  // Add some isType methods: isArguments, isFunction, isString, isNumber, isDate, isRegExp, isError.
  _.each(['Arguments', 'Function', 'String', 'Number', 'Date', 'RegExp', 'Error'], function(name) {
    _['is' + name] = function(obj) {
      return toString.call(obj) === '[object ' + name + ']';
    };
  });

  // Define a fallback version of the method in browsers (ahem, IE < 9), where
  // there isn't any inspectable "Arguments" type.
  if (!_.isArguments(arguments)) {
    _.isArguments = function(obj) {
      return _.has(obj, 'callee');
    };
  }

  // Optimize `isFunction` if appropriate. Work around some typeof bugs in old v8,
  // IE 11 (#1621), and in Safari 8 (#1929).
  if ( true && typeof Int8Array != 'object') {
    _.isFunction = function(obj) {
      return typeof obj == 'function' || false;
    };
  }

  // Is a given object a finite number?
  _.isFinite = function(obj) {
    return isFinite(obj) && !isNaN(parseFloat(obj));
  };

  // Is the given value `NaN`? (NaN is the only number which does not equal itself).
  _.isNaN = function(obj) {
    return _.isNumber(obj) && obj !== +obj;
  };

  // Is a given value a boolean?
  _.isBoolean = function(obj) {
    return obj === true || obj === false || toString.call(obj) === '[object Boolean]';
  };

  // Is a given value equal to null?
  _.isNull = function(obj) {
    return obj === null;
  };

  // Is a given variable undefined?
  _.isUndefined = function(obj) {
    return obj === void 0;
  };

  // Shortcut function for checking if an object has a given property directly
  // on itself (in other words, not on a prototype).
  _.has = function(obj, key) {
    return obj != null && hasOwnProperty.call(obj, key);
  };

  // Utility Functions
  // -----------------

  // Run Underscore.js in *noConflict* mode, returning the `_` variable to its
  // previous owner. Returns a reference to the Underscore object.
  _.noConflict = function() {
    root._ = previousUnderscore;
    return this;
  };

  // Keep the identity function around for default iteratees.
  _.identity = function(value) {
    return value;
  };

  // Predicate-generating functions. Often useful outside of Underscore.
  _.constant = function(value) {
    return function() {
      return value;
    };
  };

  _.noop = function(){};

  _.property = property;

  // Generates a function for a given object that returns a given property.
  _.propertyOf = function(obj) {
    return obj == null ? function(){} : function(key) {
      return obj[key];
    };
  };

  // Returns a predicate for checking whether an object has a given set of
  // `key:value` pairs.
  _.matcher = _.matches = function(attrs) {
    attrs = _.extendOwn({}, attrs);
    return function(obj) {
      return _.isMatch(obj, attrs);
    };
  };

  // Run a function **n** times.
  _.times = function(n, iteratee, context) {
    var accum = Array(Math.max(0, n));
    iteratee = optimizeCb(iteratee, context, 1);
    for (var i = 0; i < n; i++) accum[i] = iteratee(i);
    return accum;
  };

  // Return a random integer between min and max (inclusive).
  _.random = function(min, max) {
    if (max == null) {
      max = min;
      min = 0;
    }
    return min + Math.floor(Math.random() * (max - min + 1));
  };

  // A (possibly faster) way to get the current timestamp as an integer.
  _.now = Date.now || function() {
    return new Date().getTime();
  };

   // List of HTML entities for escaping.
  var escapeMap = {
    '&': '&amp;',
    '<': '&lt;',
    '>': '&gt;',
    '"': '&quot;',
    "'": '&#x27;',
    '`': '&#x60;'
  };
  var unescapeMap = _.invert(escapeMap);

  // Functions for escaping and unescaping strings to/from HTML interpolation.
  var createEscaper = function(map) {
    var escaper = function(match) {
      return map[match];
    };
    // Regexes for identifying a key that needs to be escaped
    var source = '(?:' + _.keys(map).join('|') + ')';
    var testRegexp = RegExp(source);
    var replaceRegexp = RegExp(source, 'g');
    return function(string) {
      string = string == null ? '' : '' + string;
      return testRegexp.test(string) ? string.replace(replaceRegexp, escaper) : string;
    };
  };
  _.escape = createEscaper(escapeMap);
  _.unescape = createEscaper(unescapeMap);

  // If the value of the named `property` is a function then invoke it with the
  // `object` as context; otherwise, return it.
  _.result = function(object, property, fallback) {
    var value = object == null ? void 0 : object[property];
    if (value === void 0) {
      value = fallback;
    }
    return _.isFunction(value) ? value.call(object) : value;
  };

  // Generate a unique integer id (unique within the entire client session).
  // Useful for temporary DOM ids.
  var idCounter = 0;
  _.uniqueId = function(prefix) {
    var id = ++idCounter + '';
    return prefix ? prefix + id : id;
  };

  // By default, Underscore uses ERB-style template delimiters, change the
  // following template settings to use alternative delimiters.
  _.templateSettings = {
    evaluate    : /<%([\s\S]+?)%>/g,
    interpolate : /<%=([\s\S]+?)%>/g,
    escape      : /<%-([\s\S]+?)%>/g
  };

  // When customizing `templateSettings`, if you don't want to define an
  // interpolation, evaluation or escaping regex, we need one that is
  // guaranteed not to match.
  var noMatch = /(.)^/;

  // Certain characters need to be escaped so that they can be put into a
  // string literal.
  var escapes = {
    "'":      "'",
    '\\':     '\\',
    '\r':     'r',
    '\n':     'n',
    '\u2028': 'u2028',
    '\u2029': 'u2029'
  };

  var escaper = /\\|'|\r|\n|\u2028|\u2029/g;

  var escapeChar = function(match) {
    return '\\' + escapes[match];
  };

  // JavaScript micro-templating, similar to John Resig's implementation.
  // Underscore templating handles arbitrary delimiters, preserves whitespace,
  // and correctly escapes quotes within interpolated code.
  // NB: `oldSettings` only exists for backwards compatibility.
  _.template = function(text, settings, oldSettings) {
    if (!settings && oldSettings) settings = oldSettings;
    settings = _.defaults({}, settings, _.templateSettings);

    // Combine delimiters into one regular expression via alternation.
    var matcher = RegExp([
      (settings.escape || noMatch).source,
      (settings.interpolate || noMatch).source,
      (settings.evaluate || noMatch).source
    ].join('|') + '|$', 'g');

    // Compile the template source, escaping string literals appropriately.
    var index = 0;
    var source = "__p+='";
    text.replace(matcher, function(match, escape, interpolate, evaluate, offset) {
      source += text.slice(index, offset).replace(escaper, escapeChar);
      index = offset + match.length;

      if (escape) {
        source += "'+\n((__t=(" + escape + "))==null?'':_.escape(__t))+\n'";
      } else if (interpolate) {
        source += "'+\n((__t=(" + interpolate + "))==null?'':__t)+\n'";
      } else if (evaluate) {
        source += "';\n" + evaluate + "\n__p+='";
      }

      // Adobe VMs need the match returned to produce the correct offest.
      return match;
    });
    source += "';\n";

    // If a variable is not specified, place data values in local scope.
    if (!settings.variable) source = 'with(obj||{}){\n' + source + '}\n';

    source = "var __t,__p='',__j=Array.prototype.join," +
      "print=function(){__p+=__j.call(arguments,'');};\n" +
      source + 'return __p;\n';

    try {
      var render = new Function(settings.variable || 'obj', '_', source);
    } catch (e) {
      e.source = source;
      throw e;
    }

    var template = function(data) {
      return render.call(this, data, _);
    };

    // Provide the compiled source as a convenience for precompilation.
    var argument = settings.variable || 'obj';
    template.source = 'function(' + argument + '){\n' + source + '}';

    return template;
  };

  // Add a "chain" function. Start chaining a wrapped Underscore object.
  _.chain = function(obj) {
    var instance = _(obj);
    instance._chain = true;
    return instance;
  };

  // OOP
  // ---------------
  // If Underscore is called as a function, it returns a wrapped object that
  // can be used OO-style. This wrapper holds altered versions of all the
  // underscore functions. Wrapped objects may be chained.

  // Helper function to continue chaining intermediate results.
  var result = function(instance, obj) {
    return instance._chain ? _(obj).chain() : obj;
  };

  // Add your own custom functions to the Underscore object.
  _.mixin = function(obj) {
    _.each(_.functions(obj), function(name) {
      var func = _[name] = obj[name];
      _.prototype[name] = function() {
        var args = [this._wrapped];
        push.apply(args, arguments);
        return result(this, func.apply(_, args));
      };
    });
  };

  // Add all of the Underscore functions to the wrapper object.
  _.mixin(_);

  // Add all mutator Array functions to the wrapper.
  _.each(['pop', 'push', 'reverse', 'shift', 'sort', 'splice', 'unshift'], function(name) {
    var method = ArrayProto[name];
    _.prototype[name] = function() {
      var obj = this._wrapped;
      method.apply(obj, arguments);
      if ((name === 'shift' || name === 'splice') && obj.length === 0) delete obj[0];
      return result(this, obj);
    };
  });

  // Add all accessor Array functions to the wrapper.
  _.each(['concat', 'join', 'slice'], function(name) {
    var method = ArrayProto[name];
    _.prototype[name] = function() {
      return result(this, method.apply(this._wrapped, arguments));
    };
  });

  // Extracts the result from a wrapped and chained object.
  _.prototype.value = function() {
    return this._wrapped;
  };

  // Provide unwrapping proxy for some methods used in engine operations
  // such as arithmetic and JSON stringification.
  _.prototype.valueOf = _.prototype.toJSON = _.prototype.value;

  _.prototype.toString = function() {
    return '' + this._wrapped;
  };

  // AMD registration happens at the end for compatibility with AMD loaders
  // that may not enforce next-turn semantics on modules. Even though general
  // practice for AMD registration is to be anonymous, underscore registers
  // as a named module because, like jQuery, it is a base library that is
  // popular enough to be bundled in a third party lib, but not be part of
  // an AMD load request. Those cases could generate an error when an
  // anonymous define() is called outside of a loader request.
  if (typeof define === 'function' && define.amd) {
    define('underscore', [], function() {
      return _;
    });
  }
}.call(this));


/***/ }),

/***/ 899:
/***/ (function(__unusedmodule, exports, __webpack_require__) {

"use strict";

var __awaiter = (this && this.__awaiter) || function (thisArg, _arguments, P, generator) {
    function adopt(value) { return value instanceof P ? value : new P(function (resolve) { resolve(value); }); }
    return new (P || (P = Promise))(function (resolve, reject) {
        function fulfilled(value) { try { step(generator.next(value)); } catch (e) { reject(e); } }
        function rejected(value) { try { step(generator["throw"](value)); } catch (e) { reject(e); } }
        function step(result) { result.done ? resolve(result.value) : adopt(result.value).then(fulfilled, rejected); }
        step((generator = generator.apply(thisArg, _arguments || [])).next());
    });
};
var __importStar = (this && this.__importStar) || function (mod) {
    if (mod && mod.__esModule) return mod;
    var result = {};
    if (mod != null) for (var k in mod) if (Object.hasOwnProperty.call(mod, k)) result[k] = mod[k];
    result["default"] = mod;
    return result;
};
Object.defineProperty(exports, "__esModule", { value: true });
const core = __importStar(__webpack_require__(470));
const exec_1 = __webpack_require__(986);
const io = __importStar(__webpack_require__(1));
const fs = __importStar(__webpack_require__(747));
const path = __importStar(__webpack_require__(622));
const cacheHttpClient = __importStar(__webpack_require__(342));
const utils = __importStar(__webpack_require__(867));
function saveCache(inputPath, primaryKey) {
    return __awaiter(this, void 0, void 0, function* () {
        console.log("saving cache path %s", inputPath);
        console.log("primary key %s", primaryKey);
        try {
            const state = utils.getCacheState();
            if (utils.isExactKeyMatch(primaryKey, state)) {
                core.info(`Cache hit occurred on the primary key ${primaryKey}, not saving cache.`);
                return;
            }
            let cachePath = utils.resolvePath(inputPath);
            core.debug(`Cache Path: ${cachePath}`);
            let archivePath = path.join(yield utils.createTempDirectory(), "cache.tgz");
            core.debug(`Archive Path: ${archivePath}`);
            // http://man7.org/linux/man-pages/man1/tar.1.html
            // tar [-options] <name of the tar archive> [files or directories which to add into archive]
            const args = ["-cz"];
            const IS_WINDOWS = process.platform === "win32";
            if (IS_WINDOWS) {
                args.push("--force-local");
                archivePath = archivePath.replace(/\\/g, "/");
                cachePath = cachePath.replace(/\\/g, "/");
            }
            args.push(...["-f", archivePath, "-C", cachePath, "."]);
            const tarPath = yield io.which("tar", true);
            core.debug(`Tar Path: ${tarPath}`);
            yield exec_1.exec(`"${tarPath}"`, args);
            const fileSizeLimit = 400 * 1024 * 1024; // 400MB
            const archiveFileSize = fs.statSync(archivePath).size;
            core.debug(`File Size: ${archiveFileSize}`);
            if (archiveFileSize > fileSizeLimit) {
                core.warning(`Cache size of ${archiveFileSize} bytes is over the 400MB limit, not saving cache.`);
                return;
            }
            const stream = fs.createReadStream(archivePath);
            yield cacheHttpClient.saveCache(stream, primaryKey);
        }
        catch (error) {
            core.warning(error.message);
        }
    });
}
exports.saveCache = saveCache;


/***/ }),

/***/ 929:
/***/ (function(__unusedmodule, exports) {

"use strict";

Object.defineProperty(exports, "__esModule", { value: true });
var Inputs;
(function (Inputs) {
    Inputs.Key = "key";
    Inputs.Path = "path";
    Inputs.RestoreKeys = "restore-keys";
})(Inputs = exports.Inputs || (exports.Inputs = {}));
var Outputs;
(function (Outputs) {
    Outputs.CacheHit = "cache-hit";
})(Outputs = exports.Outputs || (exports.Outputs = {}));
var State;
(function (State) {
    State.CacheKey = "CACHE_KEY";
    State.CacheResult = "CACHE_RESULT";
})(State = exports.State || (exports.State = {}));


/***/ }),

/***/ 941:
/***/ (function(__unusedmodule, exports, __webpack_require__) {

"use strict";

Object.defineProperty(exports, "__esModule", { value: true });
var basiccreds_1 = __webpack_require__(12);
exports.BasicCredentialHandler = basiccreds_1.BasicCredentialHandler;
var bearertoken_1 = __webpack_require__(571);
exports.BearerCredentialHandler = bearertoken_1.BearerCredentialHandler;
var ntlm_1 = __webpack_require__(525);
exports.NtlmCredentialHandler = ntlm_1.NtlmCredentialHandler;
var personalaccesstoken_1 = __webpack_require__(327);
exports.PersonalAccessTokenCredentialHandler = personalaccesstoken_1.PersonalAccessTokenCredentialHandler;


/***/ }),

/***/ 955:
/***/ (function(module, __unusedexports, __webpack_require__) {

"use strict";

const path = __webpack_require__(622);
const childProcess = __webpack_require__(129);
const crossSpawn = __webpack_require__(20);
const stripFinalNewline = __webpack_require__(588);
const npmRunPath = __webpack_require__(621);
const onetime = __webpack_require__(723);
const makeError = __webpack_require__(535);
const normalizeStdio = __webpack_require__(168);
const {spawnedKill, spawnedCancel, setupTimeout, setExitHandler} = __webpack_require__(567);
const {handleInput, getSpawnedResult, makeAllStream, validateInputSync} = __webpack_require__(516);
const {mergePromise, getSpawnedPromise} = __webpack_require__(781);
const {joinCommand, parseCommand} = __webpack_require__(749);

const DEFAULT_MAX_BUFFER = 1000 * 1000 * 100;

const getEnv = ({env: envOption, extendEnv, preferLocal, localDir, execPath}) => {
	const env = extendEnv ? {...process.env, ...envOption} : envOption;

	if (preferLocal) {
		return npmRunPath.env({env, cwd: localDir, execPath});
	}

	return env;
};

const handleArgs = (file, args, options = {}) => {
	const parsed = crossSpawn._parse(file, args, options);
	file = parsed.command;
	args = parsed.args;
	options = parsed.options;

	options = {
		maxBuffer: DEFAULT_MAX_BUFFER,
		buffer: true,
		stripFinalNewline: true,
		extendEnv: true,
		preferLocal: false,
		localDir: options.cwd || process.cwd(),
		execPath: process.execPath,
		encoding: 'utf8',
		reject: true,
		cleanup: true,
		all: false,
		windowsHide: true,
		...options
	};

	options.env = getEnv(options);

	options.stdio = normalizeStdio(options);

	if (process.platform === 'win32' && path.basename(file, '.exe') === 'cmd') {
		// #116
		args.unshift('/q');
	}

	return {file, args, options, parsed};
};

const handleOutput = (options, value, error) => {
	if (typeof value !== 'string' && !Buffer.isBuffer(value)) {
		// When `execa.sync()` errors, we normalize it to '' to mimic `execa()`
		return error === undefined ? undefined : '';
	}

	if (options.stripFinalNewline) {
		return stripFinalNewline(value);
	}

	return value;
};

const execa = (file, args, options) => {
	const parsed = handleArgs(file, args, options);
	const command = joinCommand(file, args);

	let spawned;
	try {
		spawned = childProcess.spawn(parsed.file, parsed.args, parsed.options);
	} catch (error) {
		// Ensure the returned error is always both a promise and a child process
		const dummySpawned = new childProcess.ChildProcess();
		const errorPromise = Promise.reject(makeError({
			error,
			stdout: '',
			stderr: '',
			all: '',
			command,
			parsed,
			timedOut: false,
			isCanceled: false,
			killed: false
		}));
		return mergePromise(dummySpawned, errorPromise);
	}

	const spawnedPromise = getSpawnedPromise(spawned);
	const timedPromise = setupTimeout(spawned, parsed.options, spawnedPromise);
	const processDone = setExitHandler(spawned, parsed.options, timedPromise);

	const context = {isCanceled: false};

	spawned.kill = spawnedKill.bind(null, spawned.kill.bind(spawned));
	spawned.cancel = spawnedCancel.bind(null, spawned, context);

	const handlePromise = async () => {
		const [{error, exitCode, signal, timedOut}, stdoutResult, stderrResult, allResult] = await getSpawnedResult(spawned, parsed.options, processDone);
		const stdout = handleOutput(parsed.options, stdoutResult);
		const stderr = handleOutput(parsed.options, stderrResult);
		const all = handleOutput(parsed.options, allResult);

		if (error || exitCode !== 0 || signal !== null) {
			const returnedError = makeError({
				error,
				exitCode,
				signal,
				stdout,
				stderr,
				all,
				command,
				parsed,
				timedOut,
				isCanceled: context.isCanceled,
				killed: spawned.killed
			});

			if (!parsed.options.reject) {
				return returnedError;
			}

			throw returnedError;
		}

		return {
			command,
			exitCode: 0,
			stdout,
			stderr,
			all,
			failed: false,
			timedOut: false,
			isCanceled: false,
			killed: false
		};
	};

	const handlePromiseOnce = onetime(handlePromise);

	crossSpawn._enoent.hookChildProcess(spawned, parsed.parsed);

	handleInput(spawned, parsed.options.input);

	spawned.all = makeAllStream(spawned, parsed.options);

	return mergePromise(spawned, handlePromiseOnce);
};

module.exports = execa;

module.exports.sync = (file, args, options) => {
	const parsed = handleArgs(file, args, options);
	const command = joinCommand(file, args);

	validateInputSync(parsed.options);

	let result;
	try {
		result = childProcess.spawnSync(parsed.file, parsed.args, parsed.options);
	} catch (error) {
		throw makeError({
			error,
			stdout: '',
			stderr: '',
			all: '',
			command,
			parsed,
			timedOut: false,
			isCanceled: false,
			killed: false
		});
	}

	const stdout = handleOutput(parsed.options, result.stdout, result.error);
	const stderr = handleOutput(parsed.options, result.stderr, result.error);

	if (result.error || result.status !== 0 || result.signal !== null) {
		const error = makeError({
			stdout,
			stderr,
			error: result.error,
			signal: result.signal,
			exitCode: result.status,
			command,
			parsed,
			timedOut: result.error && result.error.code === 'ETIMEDOUT',
			isCanceled: false,
			killed: result.signal !== null
		});

		if (!parsed.options.reject) {
			return error;
		}

		throw error;
	}

	return {
		command,
		exitCode: 0,
		stdout,
		stderr,
		failed: false,
		timedOut: false,
		isCanceled: false,
		killed: false
	};
};

module.exports.command = (command, options) => {
	const [file, ...args] = parseCommand(command);
	return execa(file, args, options);
};

module.exports.commandSync = (command, options) => {
	const [file, ...args] = parseCommand(command);
	return execa.sync(file, args, options);
};

module.exports.node = (scriptPath, args, options = {}) => {
	if (args && !Array.isArray(args) && typeof args === 'object') {
		options = args;
		args = [];
	}

	const stdio = normalizeStdio.node(options);

	const {nodePath = process.execPath, nodeOptions = process.execArgv} = options;

	return execa(
		nodePath,
		[
			...nodeOptions,
			scriptPath,
			...(Array.isArray(args) ? args : [])
		],
		{
			...options,
			stdin: undefined,
			stdout: undefined,
			stderr: undefined,
			stdio,
			shell: false
		}
	);
};


/***/ }),

/***/ 966:
/***/ (function(module, __unusedexports, __webpack_require__) {

"use strict";

const {PassThrough: PassThroughStream} = __webpack_require__(413);

module.exports = options => {
	options = {...options};

	const {array} = options;
	let {encoding} = options;
	const isBuffer = encoding === 'buffer';
	let objectMode = false;

	if (array) {
		objectMode = !(encoding || isBuffer);
	} else {
		encoding = encoding || 'utf8';
	}

	if (isBuffer) {
		encoding = null;
	}

	const stream = new PassThroughStream({objectMode});

	if (encoding) {
		stream.setEncoding(encoding);
	}

	let length = 0;
	const chunks = [];

	stream.on('data', chunk => {
		chunks.push(chunk);

		if (objectMode) {
			length = chunks.length;
		} else {
			length += chunk.length;
		}
	});

	stream.getBufferedValue = () => {
		if (array) {
			return chunks;
		}

		return isBuffer ? Buffer.concat(chunks, length) : chunks.join('');
	};

	stream.getBufferedLength = () => length;

	return stream;
};


/***/ }),

/***/ 986:
/***/ (function(__unusedmodule, exports, __webpack_require__) {

"use strict";

var __awaiter = (this && this.__awaiter) || function (thisArg, _arguments, P, generator) {
    function adopt(value) { return value instanceof P ? value : new P(function (resolve) { resolve(value); }); }
    return new (P || (P = Promise))(function (resolve, reject) {
        function fulfilled(value) { try { step(generator.next(value)); } catch (e) { reject(e); } }
        function rejected(value) { try { step(generator["throw"](value)); } catch (e) { reject(e); } }
        function step(result) { result.done ? resolve(result.value) : adopt(result.value).then(fulfilled, rejected); }
        step((generator = generator.apply(thisArg, _arguments || [])).next());
    });
};
Object.defineProperty(exports, "__esModule", { value: true });
const tr = __webpack_require__(9);
/**
 * Exec a command.
 * Output will be streamed to the live console.
 * Returns promise with return code
 *
 * @param     commandLine        command to execute (can include additional args). Must be correctly escaped.
 * @param     args               optional arguments for tool. Escaping is handled by the lib.
 * @param     options            optional exec options.  See ExecOptions
 * @returns   Promise<number>    exit code
 */
function exec(commandLine, args, options) {
    return __awaiter(this, void 0, void 0, function* () {
        const commandArgs = tr.argStringToArray(commandLine);
        if (commandArgs.length === 0) {
            throw new Error(`Parameter 'commandLine' cannot be null or empty.`);
        }
        // Path to tool to execute should be first arg
        const toolPath = commandArgs[0];
        args = commandArgs.slice(1).concat(args || []);
        const runner = new tr.ToolRunner(toolPath, args, options);
        return runner.exec();
    });
}
exports.exec = exec;
//# sourceMappingURL=exec.js.map

/***/ })

/******/ });<|MERGE_RESOLUTION|>--- conflicted
+++ resolved
@@ -1145,14 +1145,11 @@
 const execa = __webpack_require__(955)
 const { restoreCache, saveCache } = __webpack_require__(211)
 const fs = __webpack_require__(747)
-<<<<<<< HEAD
 const os = __webpack_require__(87)
 const path = __webpack_require__(622)
 const quote = __webpack_require__(531)
 
 const homeDirectory = os.homedir()
-=======
->>>>>>> efdd8bb2
 
 const useYarn = fs.existsSync('yarn.lock')
 const lockFilename = useYarn ? 'yarn.lock' : 'package-lock.json'
@@ -1164,17 +1161,14 @@
 const NPM_CACHE = (() => {
   const o = {}
   if (useYarn) {
-<<<<<<< HEAD
     o.inputPath = path.join(homeDirectory, '.cache', 'yarn')
     o.restoreKeys = `yarn-${platformAndArch}-`
   } else {
     o.inputPath = NPM_CACHE_FOLDER
-=======
     o.inputPath = '~/.cache/yarn'
     o.restoreKeys = `yarn-${platformAndArch}-`
   } else {
     o.inputPath = '~/.npm'
->>>>>>> efdd8bb2
     o.restoreKeys = `npm-${platformAndArch}-`
   }
   o.primaryKey = o.restoreKeys + lockHash
@@ -1229,7 +1223,6 @@
 const install = () => {
   // prevent lots of progress messages during install
   core.exportVariable('CI', '1')
-<<<<<<< HEAD
   core.exportVariable('CYPRESS_CACHE_FOLDER', CYPRESS_CACHE_FOLDER)
 
   // Note: need to quote found tool to avoid Windows choking on
@@ -1249,7 +1242,6 @@
       console.log('npm at "%s"', npmPath)
       return exec.exec(quote(npmPath), ['ci'])
     })
-=======
 
   if (useYarn) {
     console.log('installing NPM dependencies using Yarn')
@@ -1257,7 +1249,6 @@
   } else {
     console.log('installing NPM dependencies')
     return exec.exec('npm ci')
->>>>>>> efdd8bb2
   }
 }
 
