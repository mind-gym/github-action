module.exports =
/******/ (function(modules, runtime) { // webpackBootstrap
/******/ 	"use strict";
/******/ 	// The module cache
/******/ 	var installedModules = {};
/******/
/******/ 	// The require function
/******/ 	function __webpack_require__(moduleId) {
/******/
/******/ 		// Check if module is in cache
/******/ 		if(installedModules[moduleId]) {
/******/ 			return installedModules[moduleId].exports;
/******/ 		}
/******/ 		// Create a new module (and put it into the cache)
/******/ 		var module = installedModules[moduleId] = {
/******/ 			i: moduleId,
/******/ 			l: false,
/******/ 			exports: {}
/******/ 		};
/******/
/******/ 		// Execute the module function
/******/ 		modules[moduleId].call(module.exports, module, module.exports, __webpack_require__);
/******/
/******/ 		// Flag the module as loaded
/******/ 		module.l = true;
/******/
/******/ 		// Return the exports of the module
/******/ 		return module.exports;
/******/ 	}
/******/
/******/
/******/ 	__webpack_require__.ab = __dirname + "/";
/******/
/******/ 	// the startup function
/******/ 	function startup() {
/******/ 		// Load entry module and return exports
/******/ 		return __webpack_require__(104);
/******/ 	};
/******/
/******/ 	// run startup
/******/ 	return startup();
/******/ })
/************************************************************************/
/******/ ({

/***/ 1:
/***/ (function(__unusedmodule, exports, __webpack_require__) {

"use strict";

var __awaiter = (this && this.__awaiter) || function (thisArg, _arguments, P, generator) {
    function adopt(value) { return value instanceof P ? value : new P(function (resolve) { resolve(value); }); }
    return new (P || (P = Promise))(function (resolve, reject) {
        function fulfilled(value) { try { step(generator.next(value)); } catch (e) { reject(e); } }
        function rejected(value) { try { step(generator["throw"](value)); } catch (e) { reject(e); } }
        function step(result) { result.done ? resolve(result.value) : adopt(result.value).then(fulfilled, rejected); }
        step((generator = generator.apply(thisArg, _arguments || [])).next());
    });
};
Object.defineProperty(exports, "__esModule", { value: true });
const childProcess = __webpack_require__(129);
const path = __webpack_require__(622);
const util_1 = __webpack_require__(669);
const ioUtil = __webpack_require__(672);
const exec = util_1.promisify(childProcess.exec);
/**
 * Copies a file or folder.
 * Based off of shelljs - https://github.com/shelljs/shelljs/blob/9237f66c52e5daa40458f94f9565e18e8132f5a6/src/cp.js
 *
 * @param     source    source path
 * @param     dest      destination path
 * @param     options   optional. See CopyOptions.
 */
function cp(source, dest, options = {}) {
    return __awaiter(this, void 0, void 0, function* () {
        const { force, recursive } = readCopyOptions(options);
        const destStat = (yield ioUtil.exists(dest)) ? yield ioUtil.stat(dest) : null;
        // Dest is an existing file, but not forcing
        if (destStat && destStat.isFile() && !force) {
            return;
        }
        // If dest is an existing directory, should copy inside.
        const newDest = destStat && destStat.isDirectory()
            ? path.join(dest, path.basename(source))
            : dest;
        if (!(yield ioUtil.exists(source))) {
            throw new Error(`no such file or directory: ${source}`);
        }
        const sourceStat = yield ioUtil.stat(source);
        if (sourceStat.isDirectory()) {
            if (!recursive) {
                throw new Error(`Failed to copy. ${source} is a directory, but tried to copy without recursive flag.`);
            }
            else {
                yield cpDirRecursive(source, newDest, 0, force);
            }
        }
        else {
            if (path.relative(source, newDest) === '') {
                // a file cannot be copied to itself
                throw new Error(`'${newDest}' and '${source}' are the same file`);
            }
            yield copyFile(source, newDest, force);
        }
    });
}
exports.cp = cp;
/**
 * Moves a path.
 *
 * @param     source    source path
 * @param     dest      destination path
 * @param     options   optional. See MoveOptions.
 */
function mv(source, dest, options = {}) {
    return __awaiter(this, void 0, void 0, function* () {
        if (yield ioUtil.exists(dest)) {
            let destExists = true;
            if (yield ioUtil.isDirectory(dest)) {
                // If dest is directory copy src into dest
                dest = path.join(dest, path.basename(source));
                destExists = yield ioUtil.exists(dest);
            }
            if (destExists) {
                if (options.force == null || options.force) {
                    yield rmRF(dest);
                }
                else {
                    throw new Error('Destination already exists');
                }
            }
        }
        yield mkdirP(path.dirname(dest));
        yield ioUtil.rename(source, dest);
    });
}
exports.mv = mv;
/**
 * Remove a path recursively with force
 *
 * @param inputPath path to remove
 */
function rmRF(inputPath) {
    return __awaiter(this, void 0, void 0, function* () {
        if (ioUtil.IS_WINDOWS) {
            // Node doesn't provide a delete operation, only an unlink function. This means that if the file is being used by another
            // program (e.g. antivirus), it won't be deleted. To address this, we shell out the work to rd/del.
            try {
                if (yield ioUtil.isDirectory(inputPath, true)) {
                    yield exec(`rd /s /q "${inputPath}"`);
                }
                else {
                    yield exec(`del /f /a "${inputPath}"`);
                }
            }
            catch (err) {
                // if you try to delete a file that doesn't exist, desired result is achieved
                // other errors are valid
                if (err.code !== 'ENOENT')
                    throw err;
            }
            // Shelling out fails to remove a symlink folder with missing source, this unlink catches that
            try {
                yield ioUtil.unlink(inputPath);
            }
            catch (err) {
                // if you try to delete a file that doesn't exist, desired result is achieved
                // other errors are valid
                if (err.code !== 'ENOENT')
                    throw err;
            }
        }
        else {
            let isDir = false;
            try {
                isDir = yield ioUtil.isDirectory(inputPath);
            }
            catch (err) {
                // if you try to delete a file that doesn't exist, desired result is achieved
                // other errors are valid
                if (err.code !== 'ENOENT')
                    throw err;
                return;
            }
            if (isDir) {
                yield exec(`rm -rf "${inputPath}"`);
            }
            else {
                yield ioUtil.unlink(inputPath);
            }
        }
    });
}
exports.rmRF = rmRF;
/**
 * Make a directory.  Creates the full path with folders in between
 * Will throw if it fails
 *
 * @param   fsPath        path to create
 * @returns Promise<void>
 */
function mkdirP(fsPath) {
    return __awaiter(this, void 0, void 0, function* () {
        yield ioUtil.mkdirP(fsPath);
    });
}
exports.mkdirP = mkdirP;
/**
 * Returns path of a tool had the tool actually been invoked.  Resolves via paths.
 * If you check and the tool does not exist, it will throw.
 *
 * @param     tool              name of the tool
 * @param     check             whether to check if tool exists
 * @returns   Promise<string>   path to tool
 */
function which(tool, check) {
    return __awaiter(this, void 0, void 0, function* () {
        if (!tool) {
            throw new Error("parameter 'tool' is required");
        }
        // recursive when check=true
        if (check) {
            const result = yield which(tool, false);
            if (!result) {
                if (ioUtil.IS_WINDOWS) {
                    throw new Error(`Unable to locate executable file: ${tool}. Please verify either the file path exists or the file can be found within a directory specified by the PATH environment variable. Also verify the file has a valid extension for an executable file.`);
                }
                else {
                    throw new Error(`Unable to locate executable file: ${tool}. Please verify either the file path exists or the file can be found within a directory specified by the PATH environment variable. Also check the file mode to verify the file is executable.`);
                }
            }
        }
        try {
            // build the list of extensions to try
            const extensions = [];
            if (ioUtil.IS_WINDOWS && process.env.PATHEXT) {
                for (const extension of process.env.PATHEXT.split(path.delimiter)) {
                    if (extension) {
                        extensions.push(extension);
                    }
                }
            }
            // if it's rooted, return it if exists. otherwise return empty.
            if (ioUtil.isRooted(tool)) {
                const filePath = yield ioUtil.tryGetExecutablePath(tool, extensions);
                if (filePath) {
                    return filePath;
                }
                return '';
            }
            // if any path separators, return empty
            if (tool.includes('/') || (ioUtil.IS_WINDOWS && tool.includes('\\'))) {
                return '';
            }
            // build the list of directories
            //
            // Note, technically "where" checks the current directory on Windows. From a toolkit perspective,
            // it feels like we should not do this. Checking the current directory seems like more of a use
            // case of a shell, and the which() function exposed by the toolkit should strive for consistency
            // across platforms.
            const directories = [];
            if (process.env.PATH) {
                for (const p of process.env.PATH.split(path.delimiter)) {
                    if (p) {
                        directories.push(p);
                    }
                }
            }
            // return the first match
            for (const directory of directories) {
                const filePath = yield ioUtil.tryGetExecutablePath(directory + path.sep + tool, extensions);
                if (filePath) {
                    return filePath;
                }
            }
            return '';
        }
        catch (err) {
            throw new Error(`which failed with message ${err.message}`);
        }
    });
}
exports.which = which;
function readCopyOptions(options) {
    const force = options.force == null ? true : options.force;
    const recursive = Boolean(options.recursive);
    return { force, recursive };
}
function cpDirRecursive(sourceDir, destDir, currentDepth, force) {
    return __awaiter(this, void 0, void 0, function* () {
        // Ensure there is not a run away recursive copy
        if (currentDepth >= 255)
            return;
        currentDepth++;
        yield mkdirP(destDir);
        const files = yield ioUtil.readdir(sourceDir);
        for (const fileName of files) {
            const srcFile = `${sourceDir}/${fileName}`;
            const destFile = `${destDir}/${fileName}`;
            const srcFileStat = yield ioUtil.lstat(srcFile);
            if (srcFileStat.isDirectory()) {
                // Recurse
                yield cpDirRecursive(srcFile, destFile, currentDepth, force);
            }
            else {
                yield copyFile(srcFile, destFile, force);
            }
        }
        // Change the mode for the newly created directory
        yield ioUtil.chmod(destDir, (yield ioUtil.stat(sourceDir)).mode);
    });
}
// Buffered file copy
function copyFile(srcFile, destFile, force) {
    return __awaiter(this, void 0, void 0, function* () {
        if ((yield ioUtil.lstat(srcFile)).isSymbolicLink()) {
            // unlink/re-link it
            try {
                yield ioUtil.lstat(destFile);
                yield ioUtil.unlink(destFile);
            }
            catch (e) {
                // Try to override file permission
                if (e.code === 'EPERM') {
                    yield ioUtil.chmod(destFile, '0666');
                    yield ioUtil.unlink(destFile);
                }
                // other errors = it doesn't exist, no work to do
            }
            // Copy over symlink
            const symlinkFull = yield ioUtil.readlink(srcFile);
            yield ioUtil.symlink(symlinkFull, destFile, ioUtil.IS_WINDOWS ? 'junction' : null);
        }
        else if (!(yield ioUtil.exists(destFile)) || force) {
            yield ioUtil.copyFile(srcFile, destFile);
        }
    });
}
//# sourceMappingURL=io.js.map

/***/ }),

/***/ 9:
/***/ (function(__unusedmodule, exports, __webpack_require__) {

"use strict";

var __awaiter = (this && this.__awaiter) || function (thisArg, _arguments, P, generator) {
    function adopt(value) { return value instanceof P ? value : new P(function (resolve) { resolve(value); }); }
    return new (P || (P = Promise))(function (resolve, reject) {
        function fulfilled(value) { try { step(generator.next(value)); } catch (e) { reject(e); } }
        function rejected(value) { try { step(generator["throw"](value)); } catch (e) { reject(e); } }
        function step(result) { result.done ? resolve(result.value) : adopt(result.value).then(fulfilled, rejected); }
        step((generator = generator.apply(thisArg, _arguments || [])).next());
    });
};
Object.defineProperty(exports, "__esModule", { value: true });
const os = __webpack_require__(87);
const events = __webpack_require__(614);
const child = __webpack_require__(129);
/* eslint-disable @typescript-eslint/unbound-method */
const IS_WINDOWS = process.platform === 'win32';
/*
 * Class for running command line tools. Handles quoting and arg parsing in a platform agnostic way.
 */
class ToolRunner extends events.EventEmitter {
    constructor(toolPath, args, options) {
        super();
        if (!toolPath) {
            throw new Error("Parameter 'toolPath' cannot be null or empty.");
        }
        this.toolPath = toolPath;
        this.args = args || [];
        this.options = options || {};
    }
    _debug(message) {
        if (this.options.listeners && this.options.listeners.debug) {
            this.options.listeners.debug(message);
        }
    }
    _getCommandString(options, noPrefix) {
        const toolPath = this._getSpawnFileName();
        const args = this._getSpawnArgs(options);
        let cmd = noPrefix ? '' : '[command]'; // omit prefix when piped to a second tool
        if (IS_WINDOWS) {
            // Windows + cmd file
            if (this._isCmdFile()) {
                cmd += toolPath;
                for (const a of args) {
                    cmd += ` ${a}`;
                }
            }
            // Windows + verbatim
            else if (options.windowsVerbatimArguments) {
                cmd += `"${toolPath}"`;
                for (const a of args) {
                    cmd += ` ${a}`;
                }
            }
            // Windows (regular)
            else {
                cmd += this._windowsQuoteCmdArg(toolPath);
                for (const a of args) {
                    cmd += ` ${this._windowsQuoteCmdArg(a)}`;
                }
            }
        }
        else {
            // OSX/Linux - this can likely be improved with some form of quoting.
            // creating processes on Unix is fundamentally different than Windows.
            // on Unix, execvp() takes an arg array.
            cmd += toolPath;
            for (const a of args) {
                cmd += ` ${a}`;
            }
        }
        return cmd;
    }
    _processLineBuffer(data, strBuffer, onLine) {
        try {
            let s = strBuffer + data.toString();
            let n = s.indexOf(os.EOL);
            while (n > -1) {
                const line = s.substring(0, n);
                onLine(line);
                // the rest of the string ...
                s = s.substring(n + os.EOL.length);
                n = s.indexOf(os.EOL);
            }
            strBuffer = s;
        }
        catch (err) {
            // streaming lines to console is best effort.  Don't fail a build.
            this._debug(`error processing line. Failed with error ${err}`);
        }
    }
    _getSpawnFileName() {
        if (IS_WINDOWS) {
            if (this._isCmdFile()) {
                return process.env['COMSPEC'] || 'cmd.exe';
            }
        }
        return this.toolPath;
    }
    _getSpawnArgs(options) {
        if (IS_WINDOWS) {
            if (this._isCmdFile()) {
                let argline = `/D /S /C "${this._windowsQuoteCmdArg(this.toolPath)}`;
                for (const a of this.args) {
                    argline += ' ';
                    argline += options.windowsVerbatimArguments
                        ? a
                        : this._windowsQuoteCmdArg(a);
                }
                argline += '"';
                return [argline];
            }
        }
        return this.args;
    }
    _endsWith(str, end) {
        return str.endsWith(end);
    }
    _isCmdFile() {
        const upperToolPath = this.toolPath.toUpperCase();
        return (this._endsWith(upperToolPath, '.CMD') ||
            this._endsWith(upperToolPath, '.BAT'));
    }
    _windowsQuoteCmdArg(arg) {
        // for .exe, apply the normal quoting rules that libuv applies
        if (!this._isCmdFile()) {
            return this._uvQuoteCmdArg(arg);
        }
        // otherwise apply quoting rules specific to the cmd.exe command line parser.
        // the libuv rules are generic and are not designed specifically for cmd.exe
        // command line parser.
        //
        // for a detailed description of the cmd.exe command line parser, refer to
        // http://stackoverflow.com/questions/4094699/how-does-the-windows-command-interpreter-cmd-exe-parse-scripts/7970912#7970912
        // need quotes for empty arg
        if (!arg) {
            return '""';
        }
        // determine whether the arg needs to be quoted
        const cmdSpecialChars = [
            ' ',
            '\t',
            '&',
            '(',
            ')',
            '[',
            ']',
            '{',
            '}',
            '^',
            '=',
            ';',
            '!',
            "'",
            '+',
            ',',
            '`',
            '~',
            '|',
            '<',
            '>',
            '"'
        ];
        let needsQuotes = false;
        for (const char of arg) {
            if (cmdSpecialChars.some(x => x === char)) {
                needsQuotes = true;
                break;
            }
        }
        // short-circuit if quotes not needed
        if (!needsQuotes) {
            return arg;
        }
        // the following quoting rules are very similar to the rules that by libuv applies.
        //
        // 1) wrap the string in quotes
        //
        // 2) double-up quotes - i.e. " => ""
        //
        //    this is different from the libuv quoting rules. libuv replaces " with \", which unfortunately
        //    doesn't work well with a cmd.exe command line.
        //
        //    note, replacing " with "" also works well if the arg is passed to a downstream .NET console app.
        //    for example, the command line:
        //          foo.exe "myarg:""my val"""
        //    is parsed by a .NET console app into an arg array:
        //          [ "myarg:\"my val\"" ]
        //    which is the same end result when applying libuv quoting rules. although the actual
        //    command line from libuv quoting rules would look like:
        //          foo.exe "myarg:\"my val\""
        //
        // 3) double-up slashes that precede a quote,
        //    e.g.  hello \world    => "hello \world"
        //          hello\"world    => "hello\\""world"
        //          hello\\"world   => "hello\\\\""world"
        //          hello world\    => "hello world\\"
        //
        //    technically this is not required for a cmd.exe command line, or the batch argument parser.
        //    the reasons for including this as a .cmd quoting rule are:
        //
        //    a) this is optimized for the scenario where the argument is passed from the .cmd file to an
        //       external program. many programs (e.g. .NET console apps) rely on the slash-doubling rule.
        //
        //    b) it's what we've been doing previously (by deferring to node default behavior) and we
        //       haven't heard any complaints about that aspect.
        //
        // note, a weakness of the quoting rules chosen here, is that % is not escaped. in fact, % cannot be
        // escaped when used on the command line directly - even though within a .cmd file % can be escaped
        // by using %%.
        //
        // the saving grace is, on the command line, %var% is left as-is if var is not defined. this contrasts
        // the line parsing rules within a .cmd file, where if var is not defined it is replaced with nothing.
        //
        // one option that was explored was replacing % with ^% - i.e. %var% => ^%var^%. this hack would
        // often work, since it is unlikely that var^ would exist, and the ^ character is removed when the
        // variable is used. the problem, however, is that ^ is not removed when %* is used to pass the args
        // to an external program.
        //
        // an unexplored potential solution for the % escaping problem, is to create a wrapper .cmd file.
        // % can be escaped within a .cmd file.
        let reverse = '"';
        let quoteHit = true;
        for (let i = arg.length; i > 0; i--) {
            // walk the string in reverse
            reverse += arg[i - 1];
            if (quoteHit && arg[i - 1] === '\\') {
                reverse += '\\'; // double the slash
            }
            else if (arg[i - 1] === '"') {
                quoteHit = true;
                reverse += '"'; // double the quote
            }
            else {
                quoteHit = false;
            }
        }
        reverse += '"';
        return reverse
            .split('')
            .reverse()
            .join('');
    }
    _uvQuoteCmdArg(arg) {
        // Tool runner wraps child_process.spawn() and needs to apply the same quoting as
        // Node in certain cases where the undocumented spawn option windowsVerbatimArguments
        // is used.
        //
        // Since this function is a port of quote_cmd_arg from Node 4.x (technically, lib UV,
        // see https://github.com/nodejs/node/blob/v4.x/deps/uv/src/win/process.c for details),
        // pasting copyright notice from Node within this function:
        //
        //      Copyright Joyent, Inc. and other Node contributors. All rights reserved.
        //
        //      Permission is hereby granted, free of charge, to any person obtaining a copy
        //      of this software and associated documentation files (the "Software"), to
        //      deal in the Software without restriction, including without limitation the
        //      rights to use, copy, modify, merge, publish, distribute, sublicense, and/or
        //      sell copies of the Software, and to permit persons to whom the Software is
        //      furnished to do so, subject to the following conditions:
        //
        //      The above copyright notice and this permission notice shall be included in
        //      all copies or substantial portions of the Software.
        //
        //      THE SOFTWARE IS PROVIDED "AS IS", WITHOUT WARRANTY OF ANY KIND, EXPRESS OR
        //      IMPLIED, INCLUDING BUT NOT LIMITED TO THE WARRANTIES OF MERCHANTABILITY,
        //      FITNESS FOR A PARTICULAR PURPOSE AND NONINFRINGEMENT. IN NO EVENT SHALL THE
        //      AUTHORS OR COPYRIGHT HOLDERS BE LIABLE FOR ANY CLAIM, DAMAGES OR OTHER
        //      LIABILITY, WHETHER IN AN ACTION OF CONTRACT, TORT OR OTHERWISE, ARISING
        //      FROM, OUT OF OR IN CONNECTION WITH THE SOFTWARE OR THE USE OR OTHER DEALINGS
        //      IN THE SOFTWARE.
        if (!arg) {
            // Need double quotation for empty argument
            return '""';
        }
        if (!arg.includes(' ') && !arg.includes('\t') && !arg.includes('"')) {
            // No quotation needed
            return arg;
        }
        if (!arg.includes('"') && !arg.includes('\\')) {
            // No embedded double quotes or backslashes, so I can just wrap
            // quote marks around the whole thing.
            return `"${arg}"`;
        }
        // Expected input/output:
        //   input : hello"world
        //   output: "hello\"world"
        //   input : hello""world
        //   output: "hello\"\"world"
        //   input : hello\world
        //   output: hello\world
        //   input : hello\\world
        //   output: hello\\world
        //   input : hello\"world
        //   output: "hello\\\"world"
        //   input : hello\\"world
        //   output: "hello\\\\\"world"
        //   input : hello world\
        //   output: "hello world\\" - note the comment in libuv actually reads "hello world\"
        //                             but it appears the comment is wrong, it should be "hello world\\"
        let reverse = '"';
        let quoteHit = true;
        for (let i = arg.length; i > 0; i--) {
            // walk the string in reverse
            reverse += arg[i - 1];
            if (quoteHit && arg[i - 1] === '\\') {
                reverse += '\\';
            }
            else if (arg[i - 1] === '"') {
                quoteHit = true;
                reverse += '\\';
            }
            else {
                quoteHit = false;
            }
        }
        reverse += '"';
        return reverse
            .split('')
            .reverse()
            .join('');
    }
    _cloneExecOptions(options) {
        options = options || {};
        const result = {
            cwd: options.cwd || process.cwd(),
            env: options.env || process.env,
            silent: options.silent || false,
            windowsVerbatimArguments: options.windowsVerbatimArguments || false,
            failOnStdErr: options.failOnStdErr || false,
            ignoreReturnCode: options.ignoreReturnCode || false,
            delay: options.delay || 10000
        };
        result.outStream = options.outStream || process.stdout;
        result.errStream = options.errStream || process.stderr;
        return result;
    }
    _getSpawnOptions(options, toolPath) {
        options = options || {};
        const result = {};
        result.cwd = options.cwd;
        result.env = options.env;
        result['windowsVerbatimArguments'] =
            options.windowsVerbatimArguments || this._isCmdFile();
        if (options.windowsVerbatimArguments) {
            result.argv0 = `"${toolPath}"`;
        }
        return result;
    }
    /**
     * Exec a tool.
     * Output will be streamed to the live console.
     * Returns promise with return code
     *
     * @param     tool     path to tool to exec
     * @param     options  optional exec options.  See ExecOptions
     * @returns   number
     */
    exec() {
        return __awaiter(this, void 0, void 0, function* () {
            return new Promise((resolve, reject) => {
                this._debug(`exec tool: ${this.toolPath}`);
                this._debug('arguments:');
                for (const arg of this.args) {
                    this._debug(`   ${arg}`);
                }
                const optionsNonNull = this._cloneExecOptions(this.options);
                if (!optionsNonNull.silent && optionsNonNull.outStream) {
                    optionsNonNull.outStream.write(this._getCommandString(optionsNonNull) + os.EOL);
                }
                const state = new ExecState(optionsNonNull, this.toolPath);
                state.on('debug', (message) => {
                    this._debug(message);
                });
                const fileName = this._getSpawnFileName();
                const cp = child.spawn(fileName, this._getSpawnArgs(optionsNonNull), this._getSpawnOptions(this.options, fileName));
                const stdbuffer = '';
                if (cp.stdout) {
                    cp.stdout.on('data', (data) => {
                        if (this.options.listeners && this.options.listeners.stdout) {
                            this.options.listeners.stdout(data);
                        }
                        if (!optionsNonNull.silent && optionsNonNull.outStream) {
                            optionsNonNull.outStream.write(data);
                        }
                        this._processLineBuffer(data, stdbuffer, (line) => {
                            if (this.options.listeners && this.options.listeners.stdline) {
                                this.options.listeners.stdline(line);
                            }
                        });
                    });
                }
                const errbuffer = '';
                if (cp.stderr) {
                    cp.stderr.on('data', (data) => {
                        state.processStderr = true;
                        if (this.options.listeners && this.options.listeners.stderr) {
                            this.options.listeners.stderr(data);
                        }
                        if (!optionsNonNull.silent &&
                            optionsNonNull.errStream &&
                            optionsNonNull.outStream) {
                            const s = optionsNonNull.failOnStdErr
                                ? optionsNonNull.errStream
                                : optionsNonNull.outStream;
                            s.write(data);
                        }
                        this._processLineBuffer(data, errbuffer, (line) => {
                            if (this.options.listeners && this.options.listeners.errline) {
                                this.options.listeners.errline(line);
                            }
                        });
                    });
                }
                cp.on('error', (err) => {
                    state.processError = err.message;
                    state.processExited = true;
                    state.processClosed = true;
                    state.CheckComplete();
                });
                cp.on('exit', (code) => {
                    state.processExitCode = code;
                    state.processExited = true;
                    this._debug(`Exit code ${code} received from tool '${this.toolPath}'`);
                    state.CheckComplete();
                });
                cp.on('close', (code) => {
                    state.processExitCode = code;
                    state.processExited = true;
                    state.processClosed = true;
                    this._debug(`STDIO streams have closed for tool '${this.toolPath}'`);
                    state.CheckComplete();
                });
                state.on('done', (error, exitCode) => {
                    if (stdbuffer.length > 0) {
                        this.emit('stdline', stdbuffer);
                    }
                    if (errbuffer.length > 0) {
                        this.emit('errline', errbuffer);
                    }
                    cp.removeAllListeners();
                    if (error) {
                        reject(error);
                    }
                    else {
                        resolve(exitCode);
                    }
                });
            });
        });
    }
}
exports.ToolRunner = ToolRunner;
/**
 * Convert an arg string to an array of args. Handles escaping
 *
 * @param    argString   string of arguments
 * @returns  string[]    array of arguments
 */
function argStringToArray(argString) {
    const args = [];
    let inQuotes = false;
    let escaped = false;
    let arg = '';
    function append(c) {
        // we only escape double quotes.
        if (escaped && c !== '"') {
            arg += '\\';
        }
        arg += c;
        escaped = false;
    }
    for (let i = 0; i < argString.length; i++) {
        const c = argString.charAt(i);
        if (c === '"') {
            if (!escaped) {
                inQuotes = !inQuotes;
            }
            else {
                append(c);
            }
            continue;
        }
        if (c === '\\' && escaped) {
            append(c);
            continue;
        }
        if (c === '\\' && inQuotes) {
            escaped = true;
            continue;
        }
        if (c === ' ' && !inQuotes) {
            if (arg.length > 0) {
                args.push(arg);
                arg = '';
            }
            continue;
        }
        append(c);
    }
    if (arg.length > 0) {
        args.push(arg.trim());
    }
    return args;
}
exports.argStringToArray = argStringToArray;
class ExecState extends events.EventEmitter {
    constructor(options, toolPath) {
        super();
        this.processClosed = false; // tracks whether the process has exited and stdio is closed
        this.processError = '';
        this.processExitCode = 0;
        this.processExited = false; // tracks whether the process has exited
        this.processStderr = false; // tracks whether stderr was written to
        this.delay = 10000; // 10 seconds
        this.done = false;
        this.timeout = null;
        if (!toolPath) {
            throw new Error('toolPath must not be empty');
        }
        this.options = options;
        this.toolPath = toolPath;
        if (options.delay) {
            this.delay = options.delay;
        }
    }
    CheckComplete() {
        if (this.done) {
            return;
        }
        if (this.processClosed) {
            this._setResult();
        }
        else if (this.processExited) {
            this.timeout = setTimeout(ExecState.HandleTimeout, this.delay, this);
        }
    }
    _debug(message) {
        this.emit('debug', message);
    }
    _setResult() {
        // determine whether there is an error
        let error;
        if (this.processExited) {
            if (this.processError) {
                error = new Error(`There was an error when attempting to execute the process '${this.toolPath}'. This may indicate the process failed to start. Error: ${this.processError}`);
            }
            else if (this.processExitCode !== 0 && !this.options.ignoreReturnCode) {
                error = new Error(`The process '${this.toolPath}' failed with exit code ${this.processExitCode}`);
            }
            else if (this.processStderr && this.options.failOnStdErr) {
                error = new Error(`The process '${this.toolPath}' failed because one or more lines were written to the STDERR stream`);
            }
        }
        // clear the timeout
        if (this.timeout) {
            clearTimeout(this.timeout);
            this.timeout = null;
        }
        this.done = true;
        this.emit('done', error, this.processExitCode);
    }
    static HandleTimeout(state) {
        if (state.done) {
            return;
        }
        if (!state.processClosed && state.processExited) {
            const message = `The STDIO streams did not close within ${state.delay /
                1000} seconds of the exit event from process '${state.toolPath}'. This may indicate a child process inherited the STDIO streams and has not yet exited.`;
            state._debug(message);
        }
        state._setResult();
    }
}
//# sourceMappingURL=toolrunner.js.map

/***/ }),

/***/ 11:
/***/ (function(module) {

// Returns a wrapper function that returns a wrapped callback
// The wrapper function should do some stuff, and return a
// presumably different callback function.
// This makes sure that own properties are retained, so that
// decorations and such are not lost along the way.
module.exports = wrappy
function wrappy (fn, cb) {
  if (fn && cb) return wrappy(fn)(cb)

  if (typeof fn !== 'function')
    throw new TypeError('need wrapper function')

  Object.keys(fn).forEach(function (k) {
    wrapper[k] = fn[k]
  })

  return wrapper

  function wrapper() {
    var args = new Array(arguments.length)
    for (var i = 0; i < args.length; i++) {
      args[i] = arguments[i]
    }
    var ret = fn.apply(this, args)
    var cb = args[args.length-1]
    if (typeof ret === 'function' && ret !== cb) {
      Object.keys(cb).forEach(function (k) {
        ret[k] = cb[k]
      })
    }
    return ret
  }
}


/***/ }),

/***/ 12:
/***/ (function(__unusedmodule, exports) {

"use strict";

// Copyright (c) Microsoft. All rights reserved.
// Licensed under the MIT license. See LICENSE file in the project root for full license information.
Object.defineProperty(exports, "__esModule", { value: true });
class BasicCredentialHandler {
    constructor(username, password) {
        this.username = username;
        this.password = password;
    }
    // currently implements pre-authorization
    // TODO: support preAuth = false where it hooks on 401
    prepareRequest(options) {
        options.headers['Authorization'] = 'Basic ' + new Buffer(this.username + ':' + this.password).toString('base64');
        options.headers['X-TFS-FedAuthRedirect'] = 'Suppress';
    }
    // This handler cannot handle 401
    canHandleAuthentication(response) {
        return false;
    }
    handleAuthentication(httpClient, requestInfo, objs) {
        return null;
    }
}
exports.BasicCredentialHandler = BasicCredentialHandler;


/***/ }),

/***/ 16:
/***/ (function(module) {

module.exports = require("tls");

/***/ }),

/***/ 20:
/***/ (function(module, __unusedexports, __webpack_require__) {

"use strict";


const cp = __webpack_require__(129);
const parse = __webpack_require__(568);
const enoent = __webpack_require__(881);

function spawn(command, args, options) {
    // Parse the arguments
    const parsed = parse(command, args, options);

    // Spawn the child process
    const spawned = cp.spawn(parsed.command, parsed.args, parsed.options);

    // Hook into child process "exit" event to emit an error if the command
    // does not exists, see: https://github.com/IndigoUnited/node-cross-spawn/issues/16
    enoent.hookChildProcess(spawned, parsed);

    return spawned;
}

function spawnSync(command, args, options) {
    // Parse the arguments
    const parsed = parse(command, args, options);

    // Spawn the child process
    const result = cp.spawnSync(parsed.command, parsed.args, parsed.options);

    // Analyze if the command does not exist, see: https://github.com/IndigoUnited/node-cross-spawn/issues/16
    result.error = result.error || enoent.verifyENOENTSync(result.status, parsed);

    return result;
}

module.exports = spawn;
module.exports.spawn = spawn;
module.exports.sync = spawnSync;

module.exports._parse = parse;
module.exports._enoent = enoent;


/***/ }),

/***/ 25:
/***/ (function(module, exports, __webpack_require__) {


/**
 * This is the common logic for both the Node.js and web browser
 * implementations of `debug()`.
 *
 * Expose `debug()` as the module.
 */

exports = module.exports = createDebug.debug = createDebug['default'] = createDebug;
exports.coerce = coerce;
exports.disable = disable;
exports.enable = enable;
exports.enabled = enabled;
exports.humanize = __webpack_require__(761);

/**
 * The currently active debug mode names, and names to skip.
 */

exports.names = [];
exports.skips = [];

/**
 * Map of special "%n" handling functions, for the debug "format" argument.
 *
 * Valid key names are a single, lower or upper-case letter, i.e. "n" and "N".
 */

exports.formatters = {};

/**
 * Previous log timestamp.
 */

var prevTime;

/**
 * Select a color.
 * @param {String} namespace
 * @return {Number}
 * @api private
 */

function selectColor(namespace) {
  var hash = 0, i;

  for (i in namespace) {
    hash  = ((hash << 5) - hash) + namespace.charCodeAt(i);
    hash |= 0; // Convert to 32bit integer
  }

  return exports.colors[Math.abs(hash) % exports.colors.length];
}

/**
 * Create a debugger with the given `namespace`.
 *
 * @param {String} namespace
 * @return {Function}
 * @api public
 */

function createDebug(namespace) {

  function debug() {
    // disabled?
    if (!debug.enabled) return;

    var self = debug;

    // set `diff` timestamp
    var curr = +new Date();
    var ms = curr - (prevTime || curr);
    self.diff = ms;
    self.prev = prevTime;
    self.curr = curr;
    prevTime = curr;

    // turn the `arguments` into a proper Array
    var args = new Array(arguments.length);
    for (var i = 0; i < args.length; i++) {
      args[i] = arguments[i];
    }

    args[0] = exports.coerce(args[0]);

    if ('string' !== typeof args[0]) {
      // anything else let's inspect with %O
      args.unshift('%O');
    }

    // apply any `formatters` transformations
    var index = 0;
    args[0] = args[0].replace(/%([a-zA-Z%])/g, function(match, format) {
      // if we encounter an escaped % then don't increase the array index
      if (match === '%%') return match;
      index++;
      var formatter = exports.formatters[format];
      if ('function' === typeof formatter) {
        var val = args[index];
        match = formatter.call(self, val);

        // now we need to remove `args[index]` since it's inlined in the `format`
        args.splice(index, 1);
        index--;
      }
      return match;
    });

    // apply env-specific formatting (colors, etc.)
    exports.formatArgs.call(self, args);

    var logFn = debug.log || exports.log || console.log.bind(console);
    logFn.apply(self, args);
  }

  debug.namespace = namespace;
  debug.enabled = exports.enabled(namespace);
  debug.useColors = exports.useColors();
  debug.color = selectColor(namespace);

  // env-specific initialization logic for debug instances
  if ('function' === typeof exports.init) {
    exports.init(debug);
  }

  return debug;
}

/**
 * Enables a debug mode by namespaces. This can include modes
 * separated by a colon and wildcards.
 *
 * @param {String} namespaces
 * @api public
 */

function enable(namespaces) {
  exports.save(namespaces);

  exports.names = [];
  exports.skips = [];

  var split = (typeof namespaces === 'string' ? namespaces : '').split(/[\s,]+/);
  var len = split.length;

  for (var i = 0; i < len; i++) {
    if (!split[i]) continue; // ignore empty strings
    namespaces = split[i].replace(/\*/g, '.*?');
    if (namespaces[0] === '-') {
      exports.skips.push(new RegExp('^' + namespaces.substr(1) + '$'));
    } else {
      exports.names.push(new RegExp('^' + namespaces + '$'));
    }
  }
}

/**
 * Disable debug output.
 *
 * @api public
 */

function disable() {
  exports.enable('');
}

/**
 * Returns true if the given mode name is enabled, false otherwise.
 *
 * @param {String} name
 * @return {Boolean}
 * @api public
 */

function enabled(name) {
  var i, len;
  for (i = 0, len = exports.skips.length; i < len; i++) {
    if (exports.skips[i].test(name)) {
      return false;
    }
  }
  for (i = 0, len = exports.names.length; i < len; i++) {
    if (exports.names[i].test(name)) {
      return true;
    }
  }
  return false;
}

/**
 * Coerce `val`.
 *
 * @param {Mixed} val
 * @return {Mixed}
 * @api private
 */

function coerce(val) {
  if (val instanceof Error) return val.stack || val.message;
  return val;
}


/***/ }),

/***/ 34:
/***/ (function(module) {

module.exports = require("https");

/***/ }),

/***/ 39:
/***/ (function(module) {

"use strict";


const pathKey = (options = {}) => {
	const environment = options.env || process.env;
	const platform = options.platform || process.platform;

	if (platform !== 'win32') {
		return 'PATH';
	}

	return Object.keys(environment).find(key => key.toUpperCase() === 'PATH') || 'Path';
};

module.exports = pathKey;
// TODO: Remove this for the next major release
module.exports.default = pathKey;


/***/ }),

/***/ 49:
/***/ (function(module, __unusedexports, __webpack_require__) {

var wrappy = __webpack_require__(11)
module.exports = wrappy(once)
module.exports.strict = wrappy(onceStrict)

once.proto = once(function () {
  Object.defineProperty(Function.prototype, 'once', {
    value: function () {
      return once(this)
    },
    configurable: true
  })

  Object.defineProperty(Function.prototype, 'onceStrict', {
    value: function () {
      return onceStrict(this)
    },
    configurable: true
  })
})

function once (fn) {
  var f = function () {
    if (f.called) return f.value
    f.called = true
    return f.value = fn.apply(this, arguments)
  }
  f.called = false
  return f
}

function onceStrict (fn) {
  var f = function () {
    if (f.called)
      throw new Error(f.onceError)
    f.called = true
    return f.value = fn.apply(this, arguments)
  }
  var name = fn.name || 'Function wrapped with `once`'
  f.onceError = name + " shouldn't be called more than once"
  f.called = false
  return f
}


/***/ }),

/***/ 81:
/***/ (function(module, exports, __webpack_require__) {

/**
 * Module dependencies.
 */

var tty = __webpack_require__(993);
var util = __webpack_require__(669);

/**
 * This is the Node.js implementation of `debug()`.
 *
 * Expose `debug()` as the module.
 */

exports = module.exports = __webpack_require__(25);
exports.init = init;
exports.log = log;
exports.formatArgs = formatArgs;
exports.save = save;
exports.load = load;
exports.useColors = useColors;

/**
 * Colors.
 */

exports.colors = [6, 2, 3, 4, 5, 1];

/**
 * Build up the default `inspectOpts` object from the environment variables.
 *
 *   $ DEBUG_COLORS=no DEBUG_DEPTH=10 DEBUG_SHOW_HIDDEN=enabled node script.js
 */

exports.inspectOpts = Object.keys(process.env).filter(function (key) {
  return /^debug_/i.test(key);
}).reduce(function (obj, key) {
  // camel-case
  var prop = key
    .substring(6)
    .toLowerCase()
    .replace(/_([a-z])/g, function (_, k) { return k.toUpperCase() });

  // coerce string value into JS value
  var val = process.env[key];
  if (/^(yes|on|true|enabled)$/i.test(val)) val = true;
  else if (/^(no|off|false|disabled)$/i.test(val)) val = false;
  else if (val === 'null') val = null;
  else val = Number(val);

  obj[prop] = val;
  return obj;
}, {});

/**
 * The file descriptor to write the `debug()` calls to.
 * Set the `DEBUG_FD` env variable to override with another value. i.e.:
 *
 *   $ DEBUG_FD=3 node script.js 3>debug.log
 */

var fd = parseInt(process.env.DEBUG_FD, 10) || 2;

if (1 !== fd && 2 !== fd) {
  util.deprecate(function(){}, 'except for stderr(2) and stdout(1), any other usage of DEBUG_FD is deprecated. Override debug.log if you want to use a different log function (https://git.io/debug_fd)')()
}

var stream = 1 === fd ? process.stdout :
             2 === fd ? process.stderr :
             createWritableStdioStream(fd);

/**
 * Is stdout a TTY? Colored output is enabled when `true`.
 */

function useColors() {
  return 'colors' in exports.inspectOpts
    ? Boolean(exports.inspectOpts.colors)
    : tty.isatty(fd);
}

/**
 * Map %o to `util.inspect()`, all on a single line.
 */

exports.formatters.o = function(v) {
  this.inspectOpts.colors = this.useColors;
  return util.inspect(v, this.inspectOpts)
    .split('\n').map(function(str) {
      return str.trim()
    }).join(' ');
};

/**
 * Map %o to `util.inspect()`, allowing multiple lines if needed.
 */

exports.formatters.O = function(v) {
  this.inspectOpts.colors = this.useColors;
  return util.inspect(v, this.inspectOpts);
};

/**
 * Adds ANSI color escape codes if enabled.
 *
 * @api public
 */

function formatArgs(args) {
  var name = this.namespace;
  var useColors = this.useColors;

  if (useColors) {
    var c = this.color;
    var prefix = '  \u001b[3' + c + ';1m' + name + ' ' + '\u001b[0m';

    args[0] = prefix + args[0].split('\n').join('\n' + prefix);
    args.push('\u001b[3' + c + 'm+' + exports.humanize(this.diff) + '\u001b[0m');
  } else {
    args[0] = new Date().toUTCString()
      + ' ' + name + ' ' + args[0];
  }
}

/**
 * Invokes `util.format()` with the specified arguments and writes to `stream`.
 */

function log() {
  return stream.write(util.format.apply(util, arguments) + '\n');
}

/**
 * Save `namespaces`.
 *
 * @param {String} namespaces
 * @api private
 */

function save(namespaces) {
  if (null == namespaces) {
    // If you set a process.env field to null or undefined, it gets cast to the
    // string 'null' or 'undefined'. Just delete instead.
    delete process.env.DEBUG;
  } else {
    process.env.DEBUG = namespaces;
  }
}

/**
 * Load `namespaces`.
 *
 * @return {String} returns the previously persisted debug modes
 * @api private
 */

function load() {
  return process.env.DEBUG;
}

/**
 * Copied from `node/src/node.js`.
 *
 * XXX: It's lame that node doesn't expose this API out-of-the-box. It also
 * relies on the undocumented `tty_wrap.guessHandleType()` which is also lame.
 */

function createWritableStdioStream (fd) {
  var stream;
  var tty_wrap = process.binding('tty_wrap');

  // Note stream._type is used for test-module-load-list.js

  switch (tty_wrap.guessHandleType(fd)) {
    case 'TTY':
      stream = new tty.WriteStream(fd);
      stream._type = 'tty';

      // Hack to have stream not keep the event loop alive.
      // See https://github.com/joyent/node/issues/1726
      if (stream._handle && stream._handle.unref) {
        stream._handle.unref();
      }
      break;

    case 'FILE':
      var fs = __webpack_require__(747);
      stream = new fs.SyncWriteStream(fd, { autoClose: false });
      stream._type = 'fs';
      break;

    case 'PIPE':
    case 'TCP':
      var net = __webpack_require__(631);
      stream = new net.Socket({
        fd: fd,
        readable: false,
        writable: true
      });

      // FIXME Should probably have an option in net.Socket to create a
      // stream from an existing fd which is writable only. But for now
      // we'll just add this hack and set the `readable` member to false.
      // Test: ./node test/fixtures/echo.js < /etc/passwd
      stream.readable = false;
      stream.read = null;
      stream._type = 'pipe';

      // FIXME Hack to have stream not keep the event loop alive.
      // See https://github.com/joyent/node/issues/1726
      if (stream._handle && stream._handle.unref) {
        stream._handle.unref();
      }
      break;

    default:
      // Probably an error on in uv_guess_handle()
      throw new Error('Implement me. Unknown stream file type!');
  }

  // For supporting legacy API we put the FD here.
  stream.fd = fd;

  stream._isStdio = true;

  return stream;
}

/**
 * Init logic for `debug` instances.
 *
 * Create a new `inspectOpts` object in case `useColors` is set
 * differently for a particular `debug` instance.
 */

function init (debug) {
  debug.inspectOpts = {};

  var keys = Object.keys(exports.inspectOpts);
  for (var i = 0; i < keys.length; i++) {
    debug.inspectOpts[keys[i]] = exports.inspectOpts[keys[i]];
  }
}

/**
 * Enable namespaces listed in `process.env.DEBUG` initially.
 */

exports.enable(load());


/***/ }),

/***/ 87:
/***/ (function(module) {

module.exports = require("os");

/***/ }),

/***/ 104:
/***/ (function(__unusedmodule, __unusedexports, __webpack_require__) {

// @ts-check
const core = __webpack_require__(470)
const exec = __webpack_require__(986)
const io = __webpack_require__(1)
const hasha = __webpack_require__(309)
const execa = __webpack_require__(955)
const { restoreCache, saveCache } = __webpack_require__(211)
const fs = __webpack_require__(747)
const os = __webpack_require__(87)
const path = __webpack_require__(622)
const quote = __webpack_require__(531)
const cliParser = __webpack_require__(880)()

const homeDirectory = os.homedir()

const useYarn = fs.existsSync('yarn.lock')
const lockFilename = useYarn ? 'yarn.lock' : 'package-lock.json'
const lockHash = hasha.fromFileSync(lockFilename)
const platformAndArch = `${process.platform}-${process.arch}`

// enforce the same NPM cache folder across different operating systems
const NPM_CACHE_FOLDER = path.join(homeDirectory, '.npm')
const NPM_CACHE = (() => {
  const o = {}
  let key = core.getInput('cache-key')

  if (!key) {
    if (useYarn) {
      key = `yarn-${platformAndArch}-${lockHash}`
    } else {
      key = `npm-${platformAndArch}-${lockHash}`
    }
  } else {
    console.log('using custom cache key "%s"', key)
  }

  if (useYarn) {
    o.inputPath = path.join(homeDirectory, '.cache', 'yarn')
<<<<<<< HEAD
    o.restoreKeys = o.primaryKey = `yarn-${platformAndArch}-${lockHash}`
  } else {
    o.inputPath = NPM_CACHE_FOLDER
    o.restoreKeys = o.primaryKey = `npm-${platformAndArch}-${lockHash}`
=======
    o.restoreKeys = o.primaryKey = key
  } else {
    o.inputPath = NPM_CACHE_FOLDER
    o.restoreKeys = o.primaryKey = key
>>>>>>> 20b153dd
  }
  return o
})()

// custom Cypress binary cache folder
// see https://on.cypress.io/caching
const CYPRESS_CACHE_FOLDER = path.join(homeDirectory, '.cache', 'Cypress')
console.log('using custom Cypress cache folder "%s"', CYPRESS_CACHE_FOLDER)

const CYPRESS_BINARY_CACHE = (() => {
  const o = {
    inputPath: CYPRESS_CACHE_FOLDER,
    restoreKeys: `cypress-${platformAndArch}-`
  }
  o.primaryKey = o.restoreKeys + lockHash
  return o
})()

const restoreCachedNpm = () => {
  console.log('trying to restore cached NPM modules')
  return restoreCache(
    NPM_CACHE.inputPath,
    NPM_CACHE.primaryKey,
    NPM_CACHE.restoreKeys
  )
}

const saveCachedNpm = () => {
  console.log('saving NPM modules')
  return saveCache(NPM_CACHE.inputPath, NPM_CACHE.primaryKey)
}

const restoreCachedCypressBinary = () => {
  console.log('trying to restore cached Cypress binary')
  return restoreCache(
    CYPRESS_BINARY_CACHE.inputPath,
    CYPRESS_BINARY_CACHE.primaryKey,
    CYPRESS_BINARY_CACHE.restoreKeys
  )
}

const saveCachedCypressBinary = () => {
  console.log('saving Cypress binary')
  return saveCache(
    CYPRESS_BINARY_CACHE.inputPath,
    CYPRESS_BINARY_CACHE.primaryKey
  )
}

const install = () => {
  // prevent lots of progress messages during install
  core.exportVariable('CI', '1')
  core.exportVariable('CYPRESS_CACHE_FOLDER', CYPRESS_CACHE_FOLDER)

  // Note: need to quote found tool to avoid Windows choking on
  // npm paths with spaces like "C:\Program Files\nodejs\npm.cmd ci"

  if (useYarn) {
    console.log('installing NPM dependencies using Yarn')
    return io.which('yarn', true).then(yarnPath => {
      console.log('yarn at "%s"', yarnPath)
      return exec.exec(quote(yarnPath), ['--frozen-lockfile'])
    })
  } else {
    console.log('installing NPM dependencies')
    core.exportVariable('npm_config_cache', NPM_CACHE_FOLDER)

    return io.which('npm', true).then(npmPath => {
      console.log('npm at "%s"', npmPath)
      return exec.exec(quote(npmPath), ['ci'])
    })
  }
}

const verifyCypressBinary = () => {
  console.log('Verifying Cypress')
  core.exportVariable('CYPRESS_CACHE_FOLDER', CYPRESS_CACHE_FOLDER)
  return io.which('npx', true).then(npxPath => {
    return exec.exec(quote(npxPath), ['cypress', 'verify'])
  })
}

/**
 * Grabs a boolean GitHub Action parameter input and casts it.
 * @param {string} name - parameter name
 * @param {boolean} defaultValue - default value to use if the parameter was not specified
 * @returns {boolean} converted input argument or default value
 */
const getInputBool = (name, defaultValue = false) => {
  const param = core.getInput(name)
  if (param === 'true' || param === '1') {
    return true
  }
  if (param === 'false' || param === '0') {
    return false
  }

  return defaultValue
}

const buildAppMaybe = () => {
  const buildApp = core.getInput('build')
  if (!buildApp) {
    return
  }

  console.log('building application using "%s"', buildApp)

  return exec.exec(buildApp)
}

const startServerMaybe = () => {
  let startCommand

  if (os.platform() === 'win32') {
    // allow custom Windows start command
    startCommand = core.getInput('start-windows') || core.getInput('start')
  } else {
    startCommand = core.getInput('start')
  }
  if (!startCommand) {
    console.log('No start command found')
    return
  }

  console.log('starting server with command "%s"', startCommand)
  console.log('current working directory "%s"', process.cwd())

  const args = cliParser.parse(startCommand)
  console.log('parsed command:', args.join(' '))
  return io.which(args[0], true).then(toolPath => {
    console.log('found command "%s"', toolPath)
    console.log('with arguments', args.slice(1).join(' '))

    const options = {
      shell: true,
      detached: true,
      stdio: 'inherit'
    }
    // if (os.platform() === 'win32') {
    //   // @ts-ignore
    //   options.shell = 'C:\\windows\\system32\\cmd.exe'
    // }

    // const childProcess = execa(quote(toolPath), args.slice(1), options)
    // allow child process to run in the background
    // https://nodejs.org/api/child_process.html#child_process_options_detached
    // childProcess.unref()
    // console.log('child process unref')

    const toolArguments = args.slice(1)
    console.log('running %s %s', quote(toolPath), toolArguments.join(' '))
    console.log('without waiting for the promise to resolve')
    exec.exec(quote(toolPath), toolArguments)
  })
}

const waitOnMaybe = () => {
  const waitOn = core.getInput('wait-on')
  if (!waitOn) {
    return
  }

  console.log('waiting on "%s"', waitOn)

  return io.which('npx', true).then(npxPath => {
    return exec.exec(quote(npxPath), ['wait-on', quote(waitOn)])
  })
}

const I = x => x

const runTests = () => {
  const runTests = getInputBool('runTests', true)
  if (!runTests) {
    console.log('Skipping running tests: runTests parameter is false')
    return
  }

  console.log('Running Cypress tests')
  const quoteArgument = os.platform() === 'win32' ? quote : I

  const record = getInputBool('record')
  const parallel = getInputBool('parallel')

  return io.which('npx', true).then(npxPath => {
    core.exportVariable('CYPRESS_CACHE_FOLDER', CYPRESS_CACHE_FOLDER)

    const cmd = ['cypress', 'run']
    if (record) {
      cmd.push('--record')
    }
    if (parallel) {
      cmd.push('--parallel')
    }
    const group = core.getInput('group')
    if (group) {
      cmd.push('--group')
      cmd.push(quoteArgument(group))
    }
    if (parallel || group) {
      // on GitHub Actions we can use workflow name and SHA commit to tie multiple jobs together
      // until a better workflow id is available
      // https://github.community/t5/GitHub-Actions/Add-build-number/td-p/30548
      // https://github.com/actions/toolkit/issues/65
      const { GITHUB_WORKFLOW, GITHUB_SHA } = process.env
      const parallelId = `${GITHUB_WORKFLOW} - ${GITHUB_SHA}`
      cmd.push('--ci-build-id')
      cmd.push(quoteArgument(parallelId))
    }
    console.log('Cypress test command: npx %s', cmd.join(' '))

    core.exportVariable('TERM', 'xterm')
    // since we have quoted arguments ourselves, do not double quote them
    return exec.exec(quote(npxPath), cmd, {
      windowsVerbatimArguments: false
    })
  })
}

Promise.all([restoreCachedNpm(), restoreCachedCypressBinary()])
  .then(([npmCacheHit, cypressCacheHit]) => {
    console.log('npm cache hit', npmCacheHit)
    console.log('cypress cache hit', cypressCacheHit)

    return install().then(() => {
      if (npmCacheHit && cypressCacheHit) {
        console.log('no need to verify Cypress binary or save caches')
        return
      }

      return verifyCypressBinary()
        .then(saveCachedNpm)
        .then(saveCachedCypressBinary)
    })
  })
  .then(buildAppMaybe)
  .then(startServerMaybe)
  .then(waitOnMaybe)
  .then(runTests)
  .then(() => {
    console.log('all done, exiting')
    // force exit to avoid waiting for child processes,
    // like the server we have started
    // see https://github.com/actions/toolkit/issues/216
    process.exit(0)
  })
  .catch(error => {
    console.log(error)
    core.setFailed(error.message)
    process.exit(1)
  })


/***/ }),

/***/ 105:
/***/ (function(__unusedmodule, exports, __webpack_require__) {

"use strict";

// Copyright (c) Microsoft. All rights reserved.
// Licensed under the MIT license. See LICENSE file in the project root for full license information.
var __awaiter = (this && this.__awaiter) || function (thisArg, _arguments, P, generator) {
    return new (P || (P = Promise))(function (resolve, reject) {
        function fulfilled(value) { try { step(generator.next(value)); } catch (e) { reject(e); } }
        function rejected(value) { try { step(generator["throw"](value)); } catch (e) { reject(e); } }
        function step(result) { result.done ? resolve(result.value) : new P(function (resolve) { resolve(result.value); }).then(fulfilled, rejected); }
        step((generator = generator.apply(thisArg, _arguments || [])).next());
    });
};
Object.defineProperty(exports, "__esModule", { value: true });
const httpm = __webpack_require__(874);
const util = __webpack_require__(729);
class RestClient {
    /**
     * Creates an instance of the RestClient
     * @constructor
     * @param {string} userAgent - userAgent for requests
     * @param {string} baseUrl - (Optional) If not specified, use full urls per request.  If supplied and a function passes a relative url, it will be appended to this
     * @param {ifm.IRequestHandler[]} handlers - handlers are typically auth handlers (basic, bearer, ntlm supplied)
     * @param {ifm.IRequestOptions} requestOptions - options for each http requests (http proxy setting, socket timeout)
     */
    constructor(userAgent, baseUrl, handlers, requestOptions) {
        this.client = new httpm.HttpClient(userAgent, handlers, requestOptions);
        if (baseUrl) {
            this._baseUrl = baseUrl;
        }
    }
    /**
     * Gets a resource from an endpoint
     * Be aware that not found returns a null.  Other error conditions reject the promise
     * @param {string} requestUrl - fully qualified or relative url
     * @param {IRequestOptions} requestOptions - (optional) requestOptions object
     */
    options(requestUrl, options) {
        return __awaiter(this, void 0, void 0, function* () {
            let url = util.getUrl(requestUrl, this._baseUrl);
            let res = yield this.client.options(url, this._headersFromOptions(options));
            return this._processResponse(res, options);
        });
    }
    /**
     * Gets a resource from an endpoint
     * Be aware that not found returns a null.  Other error conditions reject the promise
     * @param {string} resource - fully qualified url or relative path
     * @param {IRequestOptions} requestOptions - (optional) requestOptions object
     */
    get(resource, options) {
        return __awaiter(this, void 0, void 0, function* () {
            let url = util.getUrl(resource, this._baseUrl);
            let res = yield this.client.get(url, this._headersFromOptions(options));
            return this._processResponse(res, options);
        });
    }
    /**
     * Deletes a resource from an endpoint
     * Be aware that not found returns a null.  Other error conditions reject the promise
     * @param {string} resource - fully qualified or relative url
     * @param {IRequestOptions} requestOptions - (optional) requestOptions object
     */
    del(resource, options) {
        return __awaiter(this, void 0, void 0, function* () {
            let url = util.getUrl(resource, this._baseUrl);
            let res = yield this.client.del(url, this._headersFromOptions(options));
            return this._processResponse(res, options);
        });
    }
    /**
     * Creates resource(s) from an endpoint
     * T type of object returned.
     * Be aware that not found returns a null.  Other error conditions reject the promise
     * @param {string} resource - fully qualified or relative url
     * @param {IRequestOptions} requestOptions - (optional) requestOptions object
     */
    create(resource, resources, options) {
        return __awaiter(this, void 0, void 0, function* () {
            let url = util.getUrl(resource, this._baseUrl);
            let headers = this._headersFromOptions(options, true);
            let data = JSON.stringify(resources, null, 2);
            let res = yield this.client.post(url, data, headers);
            return this._processResponse(res, options);
        });
    }
    /**
     * Updates resource(s) from an endpoint
     * T type of object returned.
     * Be aware that not found returns a null.  Other error conditions reject the promise
     * @param {string} resource - fully qualified or relative url
     * @param {IRequestOptions} requestOptions - (optional) requestOptions object
     */
    update(resource, resources, options) {
        return __awaiter(this, void 0, void 0, function* () {
            let url = util.getUrl(resource, this._baseUrl);
            let headers = this._headersFromOptions(options, true);
            let data = JSON.stringify(resources, null, 2);
            let res = yield this.client.patch(url, data, headers);
            return this._processResponse(res, options);
        });
    }
    /**
     * Replaces resource(s) from an endpoint
     * T type of object returned.
     * Be aware that not found returns a null.  Other error conditions reject the promise
     * @param {string} resource - fully qualified or relative url
     * @param {IRequestOptions} requestOptions - (optional) requestOptions object
     */
    replace(resource, resources, options) {
        return __awaiter(this, void 0, void 0, function* () {
            let url = util.getUrl(resource, this._baseUrl);
            let headers = this._headersFromOptions(options, true);
            let data = JSON.stringify(resources, null, 2);
            let res = yield this.client.put(url, data, headers);
            return this._processResponse(res, options);
        });
    }
    uploadStream(verb, requestUrl, stream, options) {
        return __awaiter(this, void 0, void 0, function* () {
            let url = util.getUrl(requestUrl, this._baseUrl);
            let headers = this._headersFromOptions(options, true);
            let res = yield this.client.sendStream(verb, url, stream, headers);
            return this._processResponse(res, options);
        });
    }
    _headersFromOptions(options, contentType) {
        options = options || {};
        let headers = options.additionalHeaders || {};
        headers["Accept"] = options.acceptHeader || "application/json";
        if (contentType) {
            let found = false;
            for (let header in headers) {
                if (header.toLowerCase() == "content-type") {
                    found = true;
                }
            }
            if (!found) {
                headers["Content-Type"] = 'application/json; charset=utf-8';
            }
        }
        return headers;
    }
    static dateTimeDeserializer(key, value) {
        if (typeof value === 'string') {
            let a = new Date(value);
            if (!isNaN(a.valueOf())) {
                return a;
            }
        }
        return value;
    }
    _processResponse(res, options) {
        return __awaiter(this, void 0, void 0, function* () {
            return new Promise((resolve, reject) => __awaiter(this, void 0, void 0, function* () {
                const statusCode = res.message.statusCode;
                const response = {
                    statusCode: statusCode,
                    result: null,
                    headers: {}
                };
                // not found leads to null obj returned
                if (statusCode == httpm.HttpCodes.NotFound) {
                    resolve(response);
                }
                let obj;
                let contents;
                // get the result from the body
                try {
                    contents = yield res.readBody();
                    if (contents && contents.length > 0) {
                        if (options && options.deserializeDates) {
                            obj = JSON.parse(contents, RestClient.dateTimeDeserializer);
                        }
                        else {
                            obj = JSON.parse(contents);
                        }
                        if (options && options.responseProcessor) {
                            response.result = options.responseProcessor(obj);
                        }
                        else {
                            response.result = obj;
                        }
                    }
                    response.headers = res.message.headers;
                }
                catch (err) {
                    // Invalid resource (contents not json);  leaving result obj null
                }
                // note that 3xx redirects are handled by the http layer.
                if (statusCode > 299) {
                    let msg;
                    // if exception/error in body, attempt to get better error
                    if (obj && obj.message) {
                        msg = obj.message;
                    }
                    else if (contents && contents.length > 0) {
                        // it may be the case that the exception is in the body message as string
                        msg = contents;
                    }
                    else {
                        msg = "Failed request: (" + statusCode + ")";
                    }
                    let err = new Error(msg);
                    // attach statusCode and body obj (if available) to the error object
                    err['statusCode'] = statusCode;
                    if (response.result) {
                        err['result'] = response.result;
                    }
                    reject(err);
                }
                else {
                    resolve(response);
                }
            }));
        });
    }
}
exports.RestClient = RestClient;


/***/ }),

/***/ 129:
/***/ (function(module) {

module.exports = require("child_process");

/***/ }),

/***/ 139:
/***/ (function(module, __unusedexports, __webpack_require__) {

// Unique ID creation requires a high quality random # generator.  In node.js
// this is pretty straight-forward - we use the crypto API.

var crypto = __webpack_require__(417);

module.exports = function nodeRNG() {
  return crypto.randomBytes(16);
};


/***/ }),

/***/ 141:
/***/ (function(__unusedmodule, exports, __webpack_require__) {

"use strict";


var net = __webpack_require__(631);
var tls = __webpack_require__(16);
var http = __webpack_require__(605);
var https = __webpack_require__(34);
var events = __webpack_require__(614);
var assert = __webpack_require__(357);
var util = __webpack_require__(669);


exports.httpOverHttp = httpOverHttp;
exports.httpsOverHttp = httpsOverHttp;
exports.httpOverHttps = httpOverHttps;
exports.httpsOverHttps = httpsOverHttps;


function httpOverHttp(options) {
  var agent = new TunnelingAgent(options);
  agent.request = http.request;
  return agent;
}

function httpsOverHttp(options) {
  var agent = new TunnelingAgent(options);
  agent.request = http.request;
  agent.createSocket = createSecureSocket;
  return agent;
}

function httpOverHttps(options) {
  var agent = new TunnelingAgent(options);
  agent.request = https.request;
  return agent;
}

function httpsOverHttps(options) {
  var agent = new TunnelingAgent(options);
  agent.request = https.request;
  agent.createSocket = createSecureSocket;
  return agent;
}


function TunnelingAgent(options) {
  var self = this;
  self.options = options || {};
  self.proxyOptions = self.options.proxy || {};
  self.maxSockets = self.options.maxSockets || http.Agent.defaultMaxSockets;
  self.requests = [];
  self.sockets = [];

  self.on('free', function onFree(socket, host, port, localAddress) {
    var options = toOptions(host, port, localAddress);
    for (var i = 0, len = self.requests.length; i < len; ++i) {
      var pending = self.requests[i];
      if (pending.host === options.host && pending.port === options.port) {
        // Detect the request to connect same origin server,
        // reuse the connection.
        self.requests.splice(i, 1);
        pending.request.onSocket(socket);
        return;
      }
    }
    socket.destroy();
    self.removeSocket(socket);
  });
}
util.inherits(TunnelingAgent, events.EventEmitter);

TunnelingAgent.prototype.addRequest = function addRequest(req, host, port, localAddress) {
  var self = this;
  var options = mergeOptions({request: req}, self.options, toOptions(host, port, localAddress));

  if (self.sockets.length >= this.maxSockets) {
    // We are over limit so we'll add it to the queue.
    self.requests.push(options);
    return;
  }

  // If we are under maxSockets create a new one.
  self.createSocket(options, function(socket) {
    socket.on('free', onFree);
    socket.on('close', onCloseOrRemove);
    socket.on('agentRemove', onCloseOrRemove);
    req.onSocket(socket);

    function onFree() {
      self.emit('free', socket, options);
    }

    function onCloseOrRemove(err) {
      self.removeSocket(socket);
      socket.removeListener('free', onFree);
      socket.removeListener('close', onCloseOrRemove);
      socket.removeListener('agentRemove', onCloseOrRemove);
    }
  });
};

TunnelingAgent.prototype.createSocket = function createSocket(options, cb) {
  var self = this;
  var placeholder = {};
  self.sockets.push(placeholder);

  var connectOptions = mergeOptions({}, self.proxyOptions, {
    method: 'CONNECT',
    path: options.host + ':' + options.port,
    agent: false
  });
  if (connectOptions.proxyAuth) {
    connectOptions.headers = connectOptions.headers || {};
    connectOptions.headers['Proxy-Authorization'] = 'Basic ' +
        new Buffer(connectOptions.proxyAuth).toString('base64');
  }

  debug('making CONNECT request');
  var connectReq = self.request(connectOptions);
  connectReq.useChunkedEncodingByDefault = false; // for v0.6
  connectReq.once('response', onResponse); // for v0.6
  connectReq.once('upgrade', onUpgrade);   // for v0.6
  connectReq.once('connect', onConnect);   // for v0.7 or later
  connectReq.once('error', onError);
  connectReq.end();

  function onResponse(res) {
    // Very hacky. This is necessary to avoid http-parser leaks.
    res.upgrade = true;
  }

  function onUpgrade(res, socket, head) {
    // Hacky.
    process.nextTick(function() {
      onConnect(res, socket, head);
    });
  }

  function onConnect(res, socket, head) {
    connectReq.removeAllListeners();
    socket.removeAllListeners();

    if (res.statusCode === 200) {
      assert.equal(head.length, 0);
      debug('tunneling connection has established');
      self.sockets[self.sockets.indexOf(placeholder)] = socket;
      cb(socket);
    } else {
      debug('tunneling socket could not be established, statusCode=%d',
            res.statusCode);
      var error = new Error('tunneling socket could not be established, ' +
                            'statusCode=' + res.statusCode);
      error.code = 'ECONNRESET';
      options.request.emit('error', error);
      self.removeSocket(placeholder);
    }
  }

  function onError(cause) {
    connectReq.removeAllListeners();

    debug('tunneling socket could not be established, cause=%s\n',
          cause.message, cause.stack);
    var error = new Error('tunneling socket could not be established, ' +
                          'cause=' + cause.message);
    error.code = 'ECONNRESET';
    options.request.emit('error', error);
    self.removeSocket(placeholder);
  }
};

TunnelingAgent.prototype.removeSocket = function removeSocket(socket) {
  var pos = this.sockets.indexOf(socket)
  if (pos === -1) {
    return;
  }
  this.sockets.splice(pos, 1);

  var pending = this.requests.shift();
  if (pending) {
    // If we have pending requests and a socket gets closed a new one
    // needs to be created to take over in the pool for the one that closed.
    this.createSocket(pending, function(socket) {
      pending.request.onSocket(socket);
    });
  }
};

function createSecureSocket(options, cb) {
  var self = this;
  TunnelingAgent.prototype.createSocket.call(self, options, function(socket) {
    var hostHeader = options.request.getHeader('host');
    var tlsOptions = mergeOptions({}, self.options, {
      socket: socket,
      servername: hostHeader ? hostHeader.replace(/:.*$/, '') : options.host
    });

    // 0 is dummy port for v0.6
    var secureSocket = tls.connect(0, tlsOptions);
    self.sockets[self.sockets.indexOf(socket)] = secureSocket;
    cb(secureSocket);
  });
}


function toOptions(host, port, localAddress) {
  if (typeof host === 'string') { // since v0.10
    return {
      host: host,
      port: port,
      localAddress: localAddress
    };
  }
  return host; // for v0.11 or later
}

function mergeOptions(target) {
  for (var i = 1, len = arguments.length; i < len; ++i) {
    var overrides = arguments[i];
    if (typeof overrides === 'object') {
      var keys = Object.keys(overrides);
      for (var j = 0, keyLen = keys.length; j < keyLen; ++j) {
        var k = keys[j];
        if (overrides[k] !== undefined) {
          target[k] = overrides[k];
        }
      }
    }
  }
  return target;
}


var debug;
if (process.env.NODE_DEBUG && /\btunnel\b/.test(process.env.NODE_DEBUG)) {
  debug = function() {
    var args = Array.prototype.slice.call(arguments);
    if (typeof args[0] === 'string') {
      args[0] = 'TUNNEL: ' + args[0];
    } else {
      args.unshift('TUNNEL:');
    }
    console.error.apply(console, args);
  }
} else {
  debug = function() {};
}
exports.debug = debug; // for test


/***/ }),

/***/ 145:
/***/ (function(module, __unusedexports, __webpack_require__) {

"use strict";

const pump = __webpack_require__(453);
const bufferStream = __webpack_require__(966);

class MaxBufferError extends Error {
	constructor() {
		super('maxBuffer exceeded');
		this.name = 'MaxBufferError';
	}
}

async function getStream(inputStream, options) {
	if (!inputStream) {
		return Promise.reject(new Error('Expected a stream'));
	}

	options = {
		maxBuffer: Infinity,
		...options
	};

	const {maxBuffer} = options;

	let stream;
	await new Promise((resolve, reject) => {
		const rejectPromise = error => {
			if (error) { // A null check
				error.bufferedData = stream.getBufferedValue();
			}

			reject(error);
		};

		stream = pump(inputStream, bufferStream(options), error => {
			if (error) {
				rejectPromise(error);
				return;
			}

			resolve();
		});

		stream.on('data', () => {
			if (stream.getBufferedLength() > maxBuffer) {
				rejectPromise(new MaxBufferError());
			}
		});
	});

	return stream.getBufferedValue();
}

module.exports = getStream;
// TODO: Remove this for the next major release
module.exports.default = getStream;
module.exports.buffer = (stream, options) => getStream(stream, {...options, encoding: 'buffer'});
module.exports.array = (stream, options) => getStream(stream, {...options, array: true});
module.exports.MaxBufferError = MaxBufferError;


/***/ }),

/***/ 168:
/***/ (function(module) {

"use strict";

const aliases = ['stdin', 'stdout', 'stderr'];

const hasAlias = opts => aliases.some(alias => opts[alias] !== undefined);

const normalizeStdio = opts => {
	if (!opts) {
		return;
	}

	const {stdio} = opts;

	if (stdio === undefined) {
		return aliases.map(alias => opts[alias]);
	}

	if (hasAlias(opts)) {
		throw new Error(`It's not possible to provide \`stdio\` in combination with one of ${aliases.map(alias => `\`${alias}\``).join(', ')}`);
	}

	if (typeof stdio === 'string') {
		return stdio;
	}

	if (!Array.isArray(stdio)) {
		throw new TypeError(`Expected \`stdio\` to be of type \`string\` or \`Array\`, got \`${typeof stdio}\``);
	}

	const length = Math.max(stdio.length, aliases.length);
	return Array.from({length}, (value, index) => stdio[index]);
};

module.exports = normalizeStdio;

// `ipc` is pushed unless it is already present
module.exports.node = opts => {
	const stdio = normalizeStdio(opts);

	if (stdio === 'ipc') {
		return 'ipc';
	}

	if (stdio === undefined || typeof stdio === 'string') {
		return [stdio, stdio, stdio, 'ipc'];
	}

	if (stdio.includes('ipc')) {
		return stdio;
	}

	return [...stdio, 'ipc'];
};


/***/ }),

/***/ 197:
/***/ (function(module, __unusedexports, __webpack_require__) {

module.exports = isexe
isexe.sync = sync

var fs = __webpack_require__(747)

function isexe (path, options, cb) {
  fs.stat(path, function (er, stat) {
    cb(er, er ? false : checkStat(stat, options))
  })
}

function sync (path, options) {
  return checkStat(fs.statSync(path), options)
}

function checkStat (stat, options) {
  return stat.isFile() && checkMode(stat, options)
}

function checkMode (stat, options) {
  var mod = stat.mode
  var uid = stat.uid
  var gid = stat.gid

  var myUid = options.uid !== undefined ?
    options.uid : process.getuid && process.getuid()
  var myGid = options.gid !== undefined ?
    options.gid : process.getgid && process.getgid()

  var u = parseInt('100', 8)
  var g = parseInt('010', 8)
  var o = parseInt('001', 8)
  var ug = u | g

  var ret = (mod & o) ||
    (mod & g) && gid === myGid ||
    (mod & u) && uid === myUid ||
    (mod & ug) && myUid === 0

  return ret
}


/***/ }),

/***/ 211:
/***/ (function(__unusedmodule, exports, __webpack_require__) {

"use strict";

Object.defineProperty(exports, "__esModule", { value: true });
var save_fn_1 = __webpack_require__(899);
exports.saveCache = save_fn_1.saveCache;
var restore_fn_1 = __webpack_require__(703);
exports.restoreCache = restore_fn_1.restoreCache;


/***/ }),

/***/ 260:
/***/ (function(__unusedmodule, exports) {

"use strict";
Object.defineProperty(exports,"__esModule",{value:true});exports.SIGRTMAX=exports.getRealtimeSignals=void 0;
const getRealtimeSignals=function(){
const length=SIGRTMAX-SIGRTMIN+1;
return Array.from({length},getRealtimeSignal);
};exports.getRealtimeSignals=getRealtimeSignals;

const getRealtimeSignal=function(value,index){
return{
name:`SIGRT${index+1}`,
number:SIGRTMIN+index,
action:"terminate",
description:"Application-specific signal (realtime)",
standard:"posix"};

};

const SIGRTMIN=34;
const SIGRTMAX=64;exports.SIGRTMAX=SIGRTMAX;
//# sourceMappingURL=realtime.js.map

/***/ }),

/***/ 309:
/***/ (function(module, __unusedexports, __webpack_require__) {

"use strict";

const fs = __webpack_require__(747);
const path = __webpack_require__(622);
const crypto = __webpack_require__(417);
const isStream = __webpack_require__(323);

const requireOptional = (name, defaultValue) => {
	try {
		return require(name);
	} catch (_) {
		return defaultValue;
	}
};

const {Worker} = requireOptional('worker_threads', {});

let worker; // Lazy
let taskIdCounter = 0;
const tasks = new Map();

const recreateWorkerError = sourceError => {
	const error = new Error(sourceError.message);

	for (const [key, value] of Object.entries(sourceError)) {
		if (key !== 'message') {
			error[key] = value;
		}
	}

	return error;
};

const createWorker = () => {
	worker = new Worker(__webpack_require__.ab + "thread.js");

	worker.on('message', message => {
		const task = tasks.get(message.id);
		tasks.delete(message.id);

		if (tasks.size === 0) {
			worker.unref();
		}

		if (message.error === undefined) {
			task.resolve(message.value);
		} else {
			task.reject(recreateWorkerError(message.error));
		}
	});

	worker.on('error', error => {
		// Any error here is effectively an equivalent of segfault, and have no scope, so we just throw it on callback level
		throw error;
	});
};

const taskWorker = (method, args, transferList) => new Promise((resolve, reject) => {
	const id = taskIdCounter++;
	tasks.set(id, {resolve, reject});

	if (worker === undefined) {
		createWorker();
	}

	worker.ref();
	worker.postMessage({id, method, args}, transferList);
});

const hasha = (input, options = {}) => {
	let outputEncoding = options.encoding || 'hex';

	if (outputEncoding === 'buffer') {
		outputEncoding = undefined;
	}

	const hash = crypto.createHash(options.algorithm || 'sha512');

	const update = buffer => {
		const inputEncoding = typeof buffer === 'string' ? 'utf8' : undefined;
		hash.update(buffer, inputEncoding);
	};

	if (Array.isArray(input)) {
		input.forEach(update);
	} else {
		update(input);
	}

	return hash.digest(outputEncoding);
};

hasha.stream = (options = {}) => {
	let outputEncoding = options.encoding || 'hex';

	if (outputEncoding === 'buffer') {
		outputEncoding = undefined;
	}

	const stream = crypto.createHash(options.algorithm || 'sha512');
	stream.setEncoding(outputEncoding);
	return stream;
};

hasha.fromStream = async (stream, options = {}) => {
	if (!isStream(stream)) {
		throw new TypeError('Expected a stream');
	}

	return new Promise((resolve, reject) => {
		// TODO: Use `stream.pipeline` and `stream.finished` when targeting Node.js 10
		stream
			.on('error', reject)
			.pipe(hasha.stream(options))
			.on('error', reject)
			.on('finish', function () {
				resolve(this.read());
			});
	});
};

if (Worker === undefined) {
	hasha.fromFile = async (filePath, options) => hasha.fromStream(fs.createReadStream(filePath), options);
	hasha.async = async (input, options) => hasha(input, options);
} else {
	hasha.fromFile = async (filePath, {algorithm = 'sha512', encoding = 'hex'} = {}) => {
		const hash = await taskWorker('hashFile', [algorithm, filePath]);

		if (encoding === 'buffer') {
			return Buffer.from(hash);
		}

		return Buffer.from(hash).toString(encoding);
	};

	hasha.async = async (input, {algorithm = 'sha512', encoding = 'hex'} = {}) => {
		if (encoding === 'buffer') {
			encoding = undefined;
		}

		const hash = await taskWorker('hash', [algorithm, input]);

		if (encoding === undefined) {
			return Buffer.from(hash);
		}

		return Buffer.from(hash).toString(encoding);
	};
}

hasha.fromFileSync = (filePath, options) => hasha(fs.readFileSync(filePath), options);

module.exports = hasha;


/***/ }),

/***/ 311:
/***/ (function(__unusedmodule, exports, __webpack_require__) {

"use strict";
Object.defineProperty(exports,"__esModule",{value:true});exports.signalsByNumber=exports.signalsByName=void 0;var _os=__webpack_require__(87);

var _signals=__webpack_require__(652);
var _realtime=__webpack_require__(260);



const getSignalsByName=function(){
const signals=(0,_signals.getSignals)();
return signals.reduce(getSignalByName,{});
};

const getSignalByName=function(
signalByNameMemo,
{name,number,description,supported,action,forced,standard})
{
return{
...signalByNameMemo,
[name]:{name,number,description,supported,action,forced,standard}};

};

const signalsByName=getSignalsByName();exports.signalsByName=signalsByName;




const getSignalsByNumber=function(){
const signals=(0,_signals.getSignals)();
const length=_realtime.SIGRTMAX+1;
const signalsA=Array.from({length},(value,number)=>
getSignalByNumber(number,signals));

return Object.assign({},...signalsA);
};

const getSignalByNumber=function(number,signals){
const signal=findSignalByNumber(number,signals);

if(signal===undefined){
return{};
}

const{name,description,supported,action,forced,standard}=signal;
return{
[number]:{
name,
number,
description,
supported,
action,
forced,
standard}};


};



const findSignalByNumber=function(number,signals){
const signal=signals.find(({name})=>_os.constants.signals[name]===number);

if(signal!==undefined){
return signal;
}

return signals.find(signalA=>signalA.number===number);
};

const signalsByNumber=getSignalsByNumber();exports.signalsByNumber=signalsByNumber;
//# sourceMappingURL=main.js.map

/***/ }),

/***/ 323:
/***/ (function(module) {

"use strict";


const isStream = stream =>
	stream !== null &&
	typeof stream === 'object' &&
	typeof stream.pipe === 'function';

isStream.writable = stream =>
	isStream(stream) &&
	stream.writable !== false &&
	typeof stream._write === 'function' &&
	typeof stream._writableState === 'object';

isStream.readable = stream =>
	isStream(stream) &&
	stream.readable !== false &&
	typeof stream._read === 'function' &&
	typeof stream._readableState === 'object';

isStream.duplex = stream =>
	isStream.writable(stream) &&
	isStream.readable(stream);

isStream.transform = stream =>
	isStream.duplex(stream) &&
	typeof stream._transform === 'function' &&
	typeof stream._transformState === 'object';

module.exports = isStream;


/***/ }),

/***/ 327:
/***/ (function(__unusedmodule, exports) {

"use strict";

// Copyright (c) Microsoft. All rights reserved.
// Licensed under the MIT license. See LICENSE file in the project root for full license information.
Object.defineProperty(exports, "__esModule", { value: true });
class PersonalAccessTokenCredentialHandler {
    constructor(token) {
        this.token = token;
    }
    // currently implements pre-authorization
    // TODO: support preAuth = false where it hooks on 401
    prepareRequest(options) {
        options.headers['Authorization'] = 'Basic ' + new Buffer('PAT:' + this.token).toString('base64');
        options.headers['X-TFS-FedAuthRedirect'] = 'Suppress';
    }
    // This handler cannot handle 401
    canHandleAuthentication(response) {
        return false;
    }
    handleAuthentication(httpClient, requestInfo, objs) {
        return null;
    }
}
exports.PersonalAccessTokenCredentialHandler = PersonalAccessTokenCredentialHandler;


/***/ }),

/***/ 342:
/***/ (function(__unusedmodule, exports, __webpack_require__) {

"use strict";

var __awaiter = (this && this.__awaiter) || function (thisArg, _arguments, P, generator) {
    function adopt(value) { return value instanceof P ? value : new P(function (resolve) { resolve(value); }); }
    return new (P || (P = Promise))(function (resolve, reject) {
        function fulfilled(value) { try { step(generator.next(value)); } catch (e) { reject(e); } }
        function rejected(value) { try { step(generator["throw"](value)); } catch (e) { reject(e); } }
        function step(result) { result.done ? resolve(result.value) : adopt(result.value).then(fulfilled, rejected); }
        step((generator = generator.apply(thisArg, _arguments || [])).next());
    });
};
var __importStar = (this && this.__importStar) || function (mod) {
    if (mod && mod.__esModule) return mod;
    var result = {};
    if (mod != null) for (var k in mod) if (Object.hasOwnProperty.call(mod, k)) result[k] = mod[k];
    result["default"] = mod;
    return result;
};
Object.defineProperty(exports, "__esModule", { value: true });
const core = __importStar(__webpack_require__(470));
const fs = __importStar(__webpack_require__(747));
const Handlers_1 = __webpack_require__(941);
const HttpClient_1 = __webpack_require__(874);
const RestClient_1 = __webpack_require__(105);
function getCacheEntry(keys) {
    return __awaiter(this, void 0, void 0, function* () {
        const cacheUrl = getCacheUrl();
        const token = process.env["ACTIONS_RUNTIME_TOKEN"] || "";
        const bearerCredentialHandler = new Handlers_1.BearerCredentialHandler(token);
        const resource = `_apis/artifactcache/cache?keys=${encodeURIComponent(keys.join(","))}`;
        const restClient = new RestClient_1.RestClient("actions/cache", cacheUrl, [
            bearerCredentialHandler
        ]);
        const response = yield restClient.get(resource, getRequestOptions());
        if (response.statusCode === 204) {
            return null;
        }
        if (response.statusCode !== 200) {
            throw new Error(`Cache service responded with ${response.statusCode}`);
        }
        const cacheResult = response.result;
        core.debug(`Cache Result:`);
        core.debug(JSON.stringify(cacheResult));
        if (!cacheResult || !cacheResult.archiveLocation) {
            throw new Error("Cache not found.");
        }
        return cacheResult;
    });
}
exports.getCacheEntry = getCacheEntry;
function downloadCache(cacheEntry, archivePath) {
    return __awaiter(this, void 0, void 0, function* () {
        const stream = fs.createWriteStream(archivePath);
        const httpClient = new HttpClient_1.HttpClient("actions/cache");
        const downloadResponse = yield httpClient.get(cacheEntry.archiveLocation);
        yield pipeResponseToStream(downloadResponse, stream);
    });
}
exports.downloadCache = downloadCache;
function pipeResponseToStream(response, stream) {
    return __awaiter(this, void 0, void 0, function* () {
        return new Promise(resolve => {
            response.message.pipe(stream).on("close", () => {
                resolve();
            });
        });
    });
}
function saveCache(stream, key) {
    return __awaiter(this, void 0, void 0, function* () {
        const cacheUrl = getCacheUrl();
        const token = process.env["ACTIONS_RUNTIME_TOKEN"] || "";
        const bearerCredentialHandler = new Handlers_1.BearerCredentialHandler(token);
        const resource = `_apis/artifactcache/cache/${encodeURIComponent(key)}`;
        const postUrl = cacheUrl + resource;
        const restClient = new RestClient_1.RestClient("actions/cache", undefined, [
            bearerCredentialHandler
        ]);
        const requestOptions = getRequestOptions();
        requestOptions.additionalHeaders = {
            "Content-Type": "application/octet-stream"
        };
        const response = yield restClient.uploadStream("POST", postUrl, stream, requestOptions);
        if (response.statusCode !== 200) {
            throw new Error(`Cache service responded with ${response.statusCode}`);
        }
        core.info("Cache saved successfully");
    });
}
exports.saveCache = saveCache;
function getRequestOptions() {
    const requestOptions = {
        acceptHeader: createAcceptHeader("application/json", "5.2-preview.1")
    };
    return requestOptions;
}
function createAcceptHeader(type, apiVersion) {
    return `${type};api-version=${apiVersion}`;
}
function getCacheUrl() {
    // Ideally we just use ACTIONS_CACHE_URL
    let cacheUrl = (process.env["ACTIONS_CACHE_URL"] ||
        process.env["ACTIONS_RUNTIME_URL"] ||
        "").replace("pipelines", "artifactcache");
    if (!cacheUrl) {
        throw new Error("Cache Service Url not found, unable to restore cache.");
    }
    core.debug(`Cache Url: ${cacheUrl}`);
    return cacheUrl;
}


/***/ }),

/***/ 357:
/***/ (function(module) {

module.exports = require("assert");

/***/ }),

/***/ 389:
/***/ (function(module, __unusedexports, __webpack_require__) {

"use strict";


const fs = __webpack_require__(747);
const shebangCommand = __webpack_require__(866);

function readShebang(command) {
    // Read the first 150 bytes from the file
    const size = 150;
    const buffer = Buffer.alloc(size);

    let fd;

    try {
        fd = fs.openSync(command, 'r');
        fs.readSync(fd, buffer, 0, size, 0);
        fs.closeSync(fd);
    } catch (e) { /* Empty */ }

    // Attempt to extract shebang (null is returned if not a shebang)
    return shebangCommand(buffer.toString());
}

module.exports = readShebang;


/***/ }),

/***/ 413:
/***/ (function(module) {

module.exports = require("stream");

/***/ }),

/***/ 417:
/***/ (function(module) {

module.exports = require("crypto");

/***/ }),

/***/ 431:
/***/ (function(__unusedmodule, exports, __webpack_require__) {

"use strict";

Object.defineProperty(exports, "__esModule", { value: true });
const os = __webpack_require__(87);
/**
 * Commands
 *
 * Command Format:
 *   ##[name key=value;key=value]message
 *
 * Examples:
 *   ##[warning]This is the user warning message
 *   ##[set-secret name=mypassword]definitelyNotAPassword!
 */
function issueCommand(command, properties, message) {
    const cmd = new Command(command, properties, message);
    process.stdout.write(cmd.toString() + os.EOL);
}
exports.issueCommand = issueCommand;
function issue(name, message = '') {
    issueCommand(name, {}, message);
}
exports.issue = issue;
const CMD_STRING = '::';
class Command {
    constructor(command, properties, message) {
        if (!command) {
            command = 'missing.command';
        }
        this.command = command;
        this.properties = properties;
        this.message = message;
    }
    toString() {
        let cmdStr = CMD_STRING + this.command;
        if (this.properties && Object.keys(this.properties).length > 0) {
            cmdStr += ' ';
            for (const key in this.properties) {
                if (this.properties.hasOwnProperty(key)) {
                    const val = this.properties[key];
                    if (val) {
                        // safely append the val - avoid blowing up when attempting to
                        // call .replace() if message is not a string for some reason
                        cmdStr += `${key}=${escape(`${val || ''}`)},`;
                    }
                }
            }
        }
        cmdStr += CMD_STRING;
        // safely append the message - avoid blowing up when attempting to
        // call .replace() if message is not a string for some reason
        const message = `${this.message || ''}`;
        cmdStr += escapeData(message);
        return cmdStr;
    }
}
function escapeData(s) {
    return s.replace(/\r/g, '%0D').replace(/\n/g, '%0A');
}
function escape(s) {
    return s
        .replace(/\r/g, '%0D')
        .replace(/\n/g, '%0A')
        .replace(/]/g, '%5D')
        .replace(/;/g, '%3B');
}
//# sourceMappingURL=command.js.map

/***/ }),

/***/ 432:
/***/ (function(__unusedmodule, exports, __webpack_require__) {

var crypto = __webpack_require__(417);

var flags = {
	NTLM_NegotiateUnicode                :  0x00000001,
	NTLM_NegotiateOEM                    :  0x00000002,
	NTLM_RequestTarget                   :  0x00000004,
	NTLM_Unknown9                        :  0x00000008,
	NTLM_NegotiateSign                   :  0x00000010,
	NTLM_NegotiateSeal                   :  0x00000020,
	NTLM_NegotiateDatagram               :  0x00000040,
	NTLM_NegotiateLanManagerKey          :  0x00000080,
	NTLM_Unknown8                        :  0x00000100,
	NTLM_NegotiateNTLM                   :  0x00000200,
	NTLM_NegotiateNTOnly                 :  0x00000400,
	NTLM_Anonymous                       :  0x00000800,
	NTLM_NegotiateOemDomainSupplied      :  0x00001000,
	NTLM_NegotiateOemWorkstationSupplied :  0x00002000,
	NTLM_Unknown6                        :  0x00004000,
	NTLM_NegotiateAlwaysSign             :  0x00008000,
	NTLM_TargetTypeDomain                :  0x00010000,
	NTLM_TargetTypeServer                :  0x00020000,
	NTLM_TargetTypeShare                 :  0x00040000,
	NTLM_NegotiateExtendedSecurity       :  0x00080000,
	NTLM_NegotiateIdentify               :  0x00100000,
	NTLM_Unknown5                        :  0x00200000,
	NTLM_RequestNonNTSessionKey          :  0x00400000,
	NTLM_NegotiateTargetInfo             :  0x00800000,
	NTLM_Unknown4                        :  0x01000000,
	NTLM_NegotiateVersion                :  0x02000000,
	NTLM_Unknown3                        :  0x04000000,
	NTLM_Unknown2                        :  0x08000000,
	NTLM_Unknown1                        :  0x10000000,
	NTLM_Negotiate128                    :  0x20000000,
	NTLM_NegotiateKeyExchange            :  0x40000000,
	NTLM_Negotiate56                     :  0x80000000
};
var typeflags = {
	NTLM_TYPE1_FLAGS : 	  flags.NTLM_NegotiateUnicode
						+ flags.NTLM_NegotiateOEM
						+ flags.NTLM_RequestTarget
						+ flags.NTLM_NegotiateNTLM
						+ flags.NTLM_NegotiateOemDomainSupplied
						+ flags.NTLM_NegotiateOemWorkstationSupplied
						+ flags.NTLM_NegotiateAlwaysSign
						+ flags.NTLM_NegotiateExtendedSecurity
						+ flags.NTLM_NegotiateVersion
						+ flags.NTLM_Negotiate128
						+ flags.NTLM_Negotiate56,

	NTLM_TYPE2_FLAGS :    flags.NTLM_NegotiateUnicode
						+ flags.NTLM_RequestTarget
						+ flags.NTLM_NegotiateNTLM
						+ flags.NTLM_NegotiateAlwaysSign
						+ flags.NTLM_NegotiateExtendedSecurity
						+ flags.NTLM_NegotiateTargetInfo
						+ flags.NTLM_NegotiateVersion
						+ flags.NTLM_Negotiate128
						+ flags.NTLM_Negotiate56
};

function createType1Message(options){
	var domain = escape(options.domain.toUpperCase());
	var workstation = escape(options.workstation.toUpperCase());
	var protocol = 'NTLMSSP\0';

	var BODY_LENGTH = 40;

	var type1flags = typeflags.NTLM_TYPE1_FLAGS;
	if(!domain || domain === '')
		type1flags = type1flags - flags.NTLM_NegotiateOemDomainSupplied;

	var pos = 0;
	var buf = new Buffer(BODY_LENGTH + domain.length + workstation.length);


	buf.write(protocol, pos, protocol.length); pos += protocol.length; // protocol
	buf.writeUInt32LE(1, pos); pos += 4;          // type 1
	buf.writeUInt32LE(type1flags, pos); pos += 4; // TYPE1 flag

	buf.writeUInt16LE(domain.length, pos); pos += 2; // domain length
	buf.writeUInt16LE(domain.length, pos); pos += 2; // domain max length
	buf.writeUInt32LE(BODY_LENGTH + workstation.length, pos); pos += 4; // domain buffer offset

	buf.writeUInt16LE(workstation.length, pos); pos += 2; // workstation length
	buf.writeUInt16LE(workstation.length, pos); pos += 2; // workstation max length
	buf.writeUInt32LE(BODY_LENGTH, pos); pos += 4; // workstation buffer offset

	buf.writeUInt8(5, pos); pos += 1;      //ProductMajorVersion
	buf.writeUInt8(1, pos); pos += 1;      //ProductMinorVersion
	buf.writeUInt16LE(2600, pos); pos += 2; //ProductBuild

	buf.writeUInt8(0 , pos); pos += 1; //VersionReserved1
	buf.writeUInt8(0 , pos); pos += 1; //VersionReserved2
	buf.writeUInt8(0 , pos); pos += 1; //VersionReserved3
	buf.writeUInt8(15, pos); pos += 1; //NTLMRevisionCurrent

	buf.write(workstation, pos, workstation.length, 'ascii'); pos += workstation.length; // workstation string
	buf.write(domain     , pos, domain.length     , 'ascii'); pos += domain.length;

	return 'NTLM ' + buf.toString('base64');
}

function parseType2Message(rawmsg, callback){
	var match = rawmsg.match(/NTLM (.+)?/);
	if(!match || !match[1])
		return callback(new Error("Couldn't find NTLM in the message type2 comming from the server"));

	var buf = new Buffer(match[1], 'base64');

	var msg = {};

	msg.signature = buf.slice(0, 8);
	msg.type = buf.readInt16LE(8);

	if(msg.type != 2)
		return callback(new Error("Server didn't return a type 2 message"));

	msg.targetNameLen = buf.readInt16LE(12);
	msg.targetNameMaxLen = buf.readInt16LE(14);
	msg.targetNameOffset = buf.readInt32LE(16);
	msg.targetName  = buf.slice(msg.targetNameOffset, msg.targetNameOffset + msg.targetNameMaxLen);

    msg.negotiateFlags = buf.readInt32LE(20);
    msg.serverChallenge = buf.slice(24, 32);
    msg.reserved = buf.slice(32, 40);

    if(msg.negotiateFlags & flags.NTLM_NegotiateTargetInfo){
    	msg.targetInfoLen = buf.readInt16LE(40);
    	msg.targetInfoMaxLen = buf.readInt16LE(42);
    	msg.targetInfoOffset = buf.readInt32LE(44);
    	msg.targetInfo = buf.slice(msg.targetInfoOffset, msg.targetInfoOffset + msg.targetInfoLen);
    }
	return msg;
}

function createType3Message(msg2, options){
	var nonce = msg2.serverChallenge;
	var username = options.username;
	var password = options.password;
	var negotiateFlags = msg2.negotiateFlags;

	var isUnicode = negotiateFlags & flags.NTLM_NegotiateUnicode;
	var isNegotiateExtendedSecurity = negotiateFlags & flags.NTLM_NegotiateExtendedSecurity;

	var BODY_LENGTH = 72;

	var domainName = escape(options.domain.toUpperCase());
	var workstation = escape(options.workstation.toUpperCase());

	var workstationBytes, domainNameBytes, usernameBytes, encryptedRandomSessionKeyBytes;

	var encryptedRandomSessionKey = "";
	if(isUnicode){
		workstationBytes = new Buffer(workstation, 'utf16le');
		domainNameBytes = new Buffer(domainName, 'utf16le');
		usernameBytes = new Buffer(username, 'utf16le');
		encryptedRandomSessionKeyBytes = new Buffer(encryptedRandomSessionKey, 'utf16le');
	}else{
		workstationBytes = new Buffer(workstation, 'ascii');
		domainNameBytes = new Buffer(domainName, 'ascii');
		usernameBytes = new Buffer(username, 'ascii');
		encryptedRandomSessionKeyBytes = new Buffer(encryptedRandomSessionKey, 'ascii');
	}

	var lmChallengeResponse = calc_resp(create_LM_hashed_password_v1(password), nonce);
	var ntChallengeResponse = calc_resp(create_NT_hashed_password_v1(password), nonce);

	if(isNegotiateExtendedSecurity){
		var pwhash = create_NT_hashed_password_v1(password);
	 	var clientChallenge = "";
	 	for(var i=0; i < 8; i++){
	 		clientChallenge += String.fromCharCode( Math.floor(Math.random()*256) );
	   	}
	   	var clientChallengeBytes = new Buffer(clientChallenge, 'ascii');
	    var challenges = ntlm2sr_calc_resp(pwhash, nonce, clientChallengeBytes);
	    lmChallengeResponse = challenges.lmChallengeResponse;
	    ntChallengeResponse = challenges.ntChallengeResponse;
	}

	var signature = 'NTLMSSP\0';

	var pos = 0;
	var buf = new Buffer(BODY_LENGTH + domainNameBytes.length + usernameBytes.length + workstationBytes.length + lmChallengeResponse.length + ntChallengeResponse.length + encryptedRandomSessionKeyBytes.length);

	buf.write(signature, pos, signature.length); pos += signature.length;
	buf.writeUInt32LE(3, pos); pos += 4;          // type 1

	buf.writeUInt16LE(lmChallengeResponse.length, pos); pos += 2; // LmChallengeResponseLen
	buf.writeUInt16LE(lmChallengeResponse.length, pos); pos += 2; // LmChallengeResponseMaxLen
	buf.writeUInt32LE(BODY_LENGTH + domainNameBytes.length + usernameBytes.length + workstationBytes.length, pos); pos += 4; // LmChallengeResponseOffset

	buf.writeUInt16LE(ntChallengeResponse.length, pos); pos += 2; // NtChallengeResponseLen
	buf.writeUInt16LE(ntChallengeResponse.length, pos); pos += 2; // NtChallengeResponseMaxLen
	buf.writeUInt32LE(BODY_LENGTH + domainNameBytes.length + usernameBytes.length + workstationBytes.length + lmChallengeResponse.length, pos); pos += 4; // NtChallengeResponseOffset

	buf.writeUInt16LE(domainNameBytes.length, pos); pos += 2; // DomainNameLen
	buf.writeUInt16LE(domainNameBytes.length, pos); pos += 2; // DomainNameMaxLen
	buf.writeUInt32LE(BODY_LENGTH, pos); pos += 4; 			  // DomainNameOffset

	buf.writeUInt16LE(usernameBytes.length, pos); pos += 2; // UserNameLen
	buf.writeUInt16LE(usernameBytes.length, pos); pos += 2; // UserNameMaxLen
	buf.writeUInt32LE(BODY_LENGTH + domainNameBytes.length, pos); pos += 4; // UserNameOffset

	buf.writeUInt16LE(workstationBytes.length, pos); pos += 2; // WorkstationLen
	buf.writeUInt16LE(workstationBytes.length, pos); pos += 2; // WorkstationMaxLen
	buf.writeUInt32LE(BODY_LENGTH + domainNameBytes.length + usernameBytes.length, pos); pos += 4; // WorkstationOffset

	buf.writeUInt16LE(encryptedRandomSessionKeyBytes.length, pos); pos += 2; // EncryptedRandomSessionKeyLen
	buf.writeUInt16LE(encryptedRandomSessionKeyBytes.length, pos); pos += 2; // EncryptedRandomSessionKeyMaxLen
	buf.writeUInt32LE(BODY_LENGTH + domainNameBytes.length + usernameBytes.length + workstationBytes.length + lmChallengeResponse.length + ntChallengeResponse.length, pos); pos += 4; // EncryptedRandomSessionKeyOffset

	buf.writeUInt32LE(typeflags.NTLM_TYPE2_FLAGS, pos); pos += 4; // NegotiateFlags

	buf.writeUInt8(5, pos); pos++; // ProductMajorVersion
	buf.writeUInt8(1, pos); pos++; // ProductMinorVersion
	buf.writeUInt16LE(2600, pos); pos += 2; // ProductBuild
	buf.writeUInt8(0, pos); pos++; // VersionReserved1
	buf.writeUInt8(0, pos); pos++; // VersionReserved2
	buf.writeUInt8(0, pos); pos++; // VersionReserved3
	buf.writeUInt8(15, pos); pos++; // NTLMRevisionCurrent

	domainNameBytes.copy(buf, pos); pos += domainNameBytes.length;
	usernameBytes.copy(buf, pos); pos += usernameBytes.length;
	workstationBytes.copy(buf, pos); pos += workstationBytes.length;
	lmChallengeResponse.copy(buf, pos); pos += lmChallengeResponse.length;
	ntChallengeResponse.copy(buf, pos); pos += ntChallengeResponse.length;
	encryptedRandomSessionKeyBytes.copy(buf, pos); pos += encryptedRandomSessionKeyBytes.length;

	return 'NTLM ' + buf.toString('base64');
}

function create_LM_hashed_password_v1(password){
	// fix the password length to 14 bytes
	password = password.toUpperCase();
	var passwordBytes = new Buffer(password, 'ascii');

	var passwordBytesPadded = new Buffer(14);
	passwordBytesPadded.fill("\0");
	var sourceEnd = 14;
	if(passwordBytes.length < 14) sourceEnd = passwordBytes.length;
	passwordBytes.copy(passwordBytesPadded, 0, 0, sourceEnd);

	// split into 2 parts of 7 bytes:
	var firstPart = passwordBytesPadded.slice(0,7);
	var secondPart = passwordBytesPadded.slice(7);

	function encrypt(buf){
		var key = insertZerosEvery7Bits(buf);
		var des = crypto.createCipheriv('DES-ECB', key, '');
		return des.update("KGS!@#$%"); // page 57 in [MS-NLMP]);
	}

	var firstPartEncrypted = encrypt(firstPart);
	var secondPartEncrypted = encrypt(secondPart);

	return Buffer.concat([firstPartEncrypted, secondPartEncrypted]);
}

function insertZerosEvery7Bits(buf){
	var binaryArray = bytes2binaryArray(buf);
	var newBinaryArray = [];
	for(var i=0; i<binaryArray.length; i++){
		newBinaryArray.push(binaryArray[i]);

		if((i+1)%7 === 0){
			newBinaryArray.push(0);
		}
	}
	return binaryArray2bytes(newBinaryArray);
}

function bytes2binaryArray(buf){
	var hex2binary = {
		0: [0,0,0,0],
		1: [0,0,0,1],
		2: [0,0,1,0],
		3: [0,0,1,1],
		4: [0,1,0,0],
		5: [0,1,0,1],
		6: [0,1,1,0],
		7: [0,1,1,1],
		8: [1,0,0,0],
		9: [1,0,0,1],
		A: [1,0,1,0],
		B: [1,0,1,1],
		C: [1,1,0,0],
		D: [1,1,0,1],
		E: [1,1,1,0],
		F: [1,1,1,1]
	};

	var hexString = buf.toString('hex').toUpperCase();
	var array = [];
	for(var i=0; i<hexString.length; i++){
   		var hexchar = hexString.charAt(i);
   		array = array.concat(hex2binary[hexchar]);
   	}
   	return array;
}

function binaryArray2bytes(array){
	var binary2hex = {
		'0000': 0,
		'0001': 1,
		'0010': 2,
		'0011': 3,
		'0100': 4,
		'0101': 5,
		'0110': 6,
		'0111': 7,
		'1000': 8,
		'1001': 9,
		'1010': 'A',
		'1011': 'B',
		'1100': 'C',
		'1101': 'D',
		'1110': 'E',
		'1111': 'F'
	};

 	var bufArray = [];

	for(var i=0; i<array.length; i +=8 ){
		if((i+7) > array.length)
			break;

		var binString1 = '' + array[i] + '' + array[i+1] + '' + array[i+2] + '' + array[i+3];
		var binString2 = '' + array[i+4] + '' + array[i+5] + '' + array[i+6] + '' + array[i+7];
   		var hexchar1 = binary2hex[binString1];
   		var hexchar2 = binary2hex[binString2];

   		var buf = new Buffer(hexchar1 + '' + hexchar2, 'hex');
   		bufArray.push(buf);
   	}

   	return Buffer.concat(bufArray);
}

function create_NT_hashed_password_v1(password){
	var buf = new Buffer(password, 'utf16le');
	var md4 = crypto.createHash('md4');
	md4.update(buf);
	return new Buffer(md4.digest());
}

function calc_resp(password_hash, server_challenge){
    // padding with zeros to make the hash 21 bytes long
    var passHashPadded = new Buffer(21);
    passHashPadded.fill("\0");
    password_hash.copy(passHashPadded, 0, 0, password_hash.length);

    var resArray = [];

    var des = crypto.createCipheriv('DES-ECB', insertZerosEvery7Bits(passHashPadded.slice(0,7)), '');
    resArray.push( des.update(server_challenge.slice(0,8)) );

    des = crypto.createCipheriv('DES-ECB', insertZerosEvery7Bits(passHashPadded.slice(7,14)), '');
    resArray.push( des.update(server_challenge.slice(0,8)) );

    des = crypto.createCipheriv('DES-ECB', insertZerosEvery7Bits(passHashPadded.slice(14,21)), '');
    resArray.push( des.update(server_challenge.slice(0,8)) );

   	return Buffer.concat(resArray);
}

function ntlm2sr_calc_resp(responseKeyNT, serverChallenge, clientChallenge){
	// padding with zeros to make the hash 16 bytes longer
    var lmChallengeResponse = new Buffer(clientChallenge.length + 16);
    lmChallengeResponse.fill("\0");
    clientChallenge.copy(lmChallengeResponse, 0, 0, clientChallenge.length);

    var buf = Buffer.concat([serverChallenge, clientChallenge]);
    var md5 = crypto.createHash('md5');
    md5.update(buf);
    var sess = md5.digest();
    var ntChallengeResponse = calc_resp(responseKeyNT, sess.slice(0,8));

    return {
    	lmChallengeResponse: lmChallengeResponse,
    	ntChallengeResponse: ntChallengeResponse
    };
}

exports.createType1Message = createType1Message;
exports.parseType2Message = parseType2Message;
exports.createType3Message = createType3Message;





/***/ }),

/***/ 453:
/***/ (function(module, __unusedexports, __webpack_require__) {

var once = __webpack_require__(49)
var eos = __webpack_require__(562)
var fs = __webpack_require__(747) // we only need fs to get the ReadStream and WriteStream prototypes

var noop = function () {}
var ancient = /^v?\.0/.test(process.version)

var isFn = function (fn) {
  return typeof fn === 'function'
}

var isFS = function (stream) {
  if (!ancient) return false // newer node version do not need to care about fs is a special way
  if (!fs) return false // browser
  return (stream instanceof (fs.ReadStream || noop) || stream instanceof (fs.WriteStream || noop)) && isFn(stream.close)
}

var isRequest = function (stream) {
  return stream.setHeader && isFn(stream.abort)
}

var destroyer = function (stream, reading, writing, callback) {
  callback = once(callback)

  var closed = false
  stream.on('close', function () {
    closed = true
  })

  eos(stream, {readable: reading, writable: writing}, function (err) {
    if (err) return callback(err)
    closed = true
    callback()
  })

  var destroyed = false
  return function (err) {
    if (closed) return
    if (destroyed) return
    destroyed = true

    if (isFS(stream)) return stream.close(noop) // use close for fs streams to avoid fd leaks
    if (isRequest(stream)) return stream.abort() // request.destroy just do .end - .abort is what we want

    if (isFn(stream.destroy)) return stream.destroy()

    callback(err || new Error('stream was destroyed'))
  }
}

var call = function (fn) {
  fn()
}

var pipe = function (from, to) {
  return from.pipe(to)
}

var pump = function () {
  var streams = Array.prototype.slice.call(arguments)
  var callback = isFn(streams[streams.length - 1] || noop) && streams.pop() || noop

  if (Array.isArray(streams[0])) streams = streams[0]
  if (streams.length < 2) throw new Error('pump requires two streams per minimum')

  var error
  var destroys = streams.map(function (stream, i) {
    var reading = i < streams.length - 1
    var writing = i > 0
    return destroyer(stream, reading, writing, function (err) {
      if (!error) error = err
      if (err) destroys.forEach(call)
      if (reading) return
      destroys.forEach(call)
      callback(error)
    })
  })

  return streams.reduce(pipe)
}

module.exports = pump


/***/ }),

/***/ 462:
/***/ (function(module) {

"use strict";


// See http://www.robvanderwoude.com/escapechars.php
const metaCharsRegExp = /([()\][%!^"`<>&|;, *?])/g;

function escapeCommand(arg) {
    // Escape meta chars
    arg = arg.replace(metaCharsRegExp, '^$1');

    return arg;
}

function escapeArgument(arg, doubleEscapeMetaChars) {
    // Convert to string
    arg = `${arg}`;

    // Algorithm below is based on https://qntm.org/cmd

    // Sequence of backslashes followed by a double quote:
    // double up all the backslashes and escape the double quote
    arg = arg.replace(/(\\*)"/g, '$1$1\\"');

    // Sequence of backslashes followed by the end of the string
    // (which will become a double quote later):
    // double up all the backslashes
    arg = arg.replace(/(\\*)$/, '$1$1');

    // All other backslashes occur literally

    // Quote the whole thing:
    arg = `"${arg}"`;

    // Escape meta chars
    arg = arg.replace(metaCharsRegExp, '^$1');

    // Double escape meta chars if necessary
    if (doubleEscapeMetaChars) {
        arg = arg.replace(metaCharsRegExp, '^$1');
    }

    return arg;
}

module.exports.command = escapeCommand;
module.exports.argument = escapeArgument;


/***/ }),

/***/ 470:
/***/ (function(__unusedmodule, exports, __webpack_require__) {

"use strict";

var __awaiter = (this && this.__awaiter) || function (thisArg, _arguments, P, generator) {
    function adopt(value) { return value instanceof P ? value : new P(function (resolve) { resolve(value); }); }
    return new (P || (P = Promise))(function (resolve, reject) {
        function fulfilled(value) { try { step(generator.next(value)); } catch (e) { reject(e); } }
        function rejected(value) { try { step(generator["throw"](value)); } catch (e) { reject(e); } }
        function step(result) { result.done ? resolve(result.value) : adopt(result.value).then(fulfilled, rejected); }
        step((generator = generator.apply(thisArg, _arguments || [])).next());
    });
};
Object.defineProperty(exports, "__esModule", { value: true });
const command_1 = __webpack_require__(431);
const os = __webpack_require__(87);
const path = __webpack_require__(622);
/**
 * The code to exit an action
 */
var ExitCode;
(function (ExitCode) {
    /**
     * A code indicating that the action was successful
     */
    ExitCode[ExitCode["Success"] = 0] = "Success";
    /**
     * A code indicating that the action was a failure
     */
    ExitCode[ExitCode["Failure"] = 1] = "Failure";
})(ExitCode = exports.ExitCode || (exports.ExitCode = {}));
//-----------------------------------------------------------------------
// Variables
//-----------------------------------------------------------------------
/**
 * Sets env variable for this action and future actions in the job
 * @param name the name of the variable to set
 * @param val the value of the variable
 */
function exportVariable(name, val) {
    process.env[name] = val;
    command_1.issueCommand('set-env', { name }, val);
}
exports.exportVariable = exportVariable;
/**
 * Registers a secret which will get masked from logs
 * @param secret value of the secret
 */
function setSecret(secret) {
    command_1.issueCommand('add-mask', {}, secret);
}
exports.setSecret = setSecret;
/**
 * Prepends inputPath to the PATH (for this action and future actions)
 * @param inputPath
 */
function addPath(inputPath) {
    command_1.issueCommand('add-path', {}, inputPath);
    process.env['PATH'] = `${inputPath}${path.delimiter}${process.env['PATH']}`;
}
exports.addPath = addPath;
/**
 * Gets the value of an input.  The value is also trimmed.
 *
 * @param     name     name of the input to get
 * @param     options  optional. See InputOptions.
 * @returns   string
 */
function getInput(name, options) {
    const val = process.env[`INPUT_${name.replace(/ /g, '_').toUpperCase()}`] || '';
    if (options && options.required && !val) {
        throw new Error(`Input required and not supplied: ${name}`);
    }
    return val.trim();
}
exports.getInput = getInput;
/**
 * Sets the value of an output.
 *
 * @param     name     name of the output to set
 * @param     value    value to store
 */
function setOutput(name, value) {
    command_1.issueCommand('set-output', { name }, value);
}
exports.setOutput = setOutput;
//-----------------------------------------------------------------------
// Results
//-----------------------------------------------------------------------
/**
 * Sets the action status to failed.
 * When the action exits it will be with an exit code of 1
 * @param message add error issue message
 */
function setFailed(message) {
    process.exitCode = ExitCode.Failure;
    error(message);
}
exports.setFailed = setFailed;
//-----------------------------------------------------------------------
// Logging Commands
//-----------------------------------------------------------------------
/**
 * Writes debug message to user log
 * @param message debug message
 */
function debug(message) {
    command_1.issueCommand('debug', {}, message);
}
exports.debug = debug;
/**
 * Adds an error issue
 * @param message error issue message
 */
function error(message) {
    command_1.issue('error', message);
}
exports.error = error;
/**
 * Adds an warning issue
 * @param message warning issue message
 */
function warning(message) {
    command_1.issue('warning', message);
}
exports.warning = warning;
/**
 * Writes info to log with console.log.
 * @param message info message
 */
function info(message) {
    process.stdout.write(message + os.EOL);
}
exports.info = info;
/**
 * Begin an output group.
 *
 * Output until the next `groupEnd` will be foldable in this group
 *
 * @param name The name of the output group
 */
function startGroup(name) {
    command_1.issue('group', name);
}
exports.startGroup = startGroup;
/**
 * End an output group.
 */
function endGroup() {
    command_1.issue('endgroup');
}
exports.endGroup = endGroup;
/**
 * Wrap an asynchronous function call in a group.
 *
 * Returns the same type as the function itself.
 *
 * @param name The name of the group
 * @param fn The function to wrap in the group
 */
function group(name, fn) {
    return __awaiter(this, void 0, void 0, function* () {
        startGroup(name);
        let result;
        try {
            result = yield fn();
        }
        finally {
            endGroup();
        }
        return result;
    });
}
exports.group = group;
//-----------------------------------------------------------------------
// Wrapper action state
//-----------------------------------------------------------------------
/**
 * Saves state for current action, the state can only be retrieved by this action's post job execution.
 *
 * @param     name     name of the state to store
 * @param     value    value to store
 */
function saveState(name, value) {
    command_1.issueCommand('save-state', { name }, value);
}
exports.saveState = saveState;
/**
 * Gets the value of an state set by this action's main execution.
 *
 * @param     name     name of the state to get
 * @returns   string
 */
function getState(name) {
    return process.env[`STATE_${name}`] || '';
}
exports.getState = getState;
//# sourceMappingURL=core.js.map

/***/ }),

/***/ 489:
/***/ (function(module, __unusedexports, __webpack_require__) {

"use strict";


const path = __webpack_require__(622);
const which = __webpack_require__(814);
const pathKey = __webpack_require__(39)();

function resolveCommandAttempt(parsed, withoutPathExt) {
    const cwd = process.cwd();
    const hasCustomCwd = parsed.options.cwd != null;
    // Worker threads do not have process.chdir()
    const shouldSwitchCwd = hasCustomCwd && process.chdir !== undefined;

    // If a custom `cwd` was specified, we need to change the process cwd
    // because `which` will do stat calls but does not support a custom cwd
    if (shouldSwitchCwd) {
        try {
            process.chdir(parsed.options.cwd);
        } catch (err) {
            /* Empty */
        }
    }

    let resolved;

    try {
        resolved = which.sync(parsed.command, {
            path: (parsed.options.env || process.env)[pathKey],
            pathExt: withoutPathExt ? path.delimiter : undefined,
        });
    } catch (e) {
        /* Empty */
    } finally {
        if (shouldSwitchCwd) {
            process.chdir(cwd);
        }
    }

    // If we successfully resolved, ensure that an absolute path is returned
    // Note that when a custom `cwd` was used, we need to resolve to an absolute path based on it
    if (resolved) {
        resolved = path.resolve(hasCustomCwd ? parsed.options.cwd : '', resolved);
    }

    return resolved;
}

function resolveCommand(parsed) {
    return resolveCommandAttempt(parsed) || resolveCommandAttempt(parsed, true);
}

module.exports = resolveCommand;


/***/ }),

/***/ 497:
/***/ (function(module, __unusedexports, __webpack_require__) {

// Note: since nyc uses this module to output coverage, any lines
// that are in the direct sync flow of nyc's outputCoverage are
// ignored, since we can never get coverage for them.
var assert = __webpack_require__(357)
var signals = __webpack_require__(654)

var EE = __webpack_require__(614)
/* istanbul ignore if */
if (typeof EE !== 'function') {
  EE = EE.EventEmitter
}

var emitter
if (process.__signal_exit_emitter__) {
  emitter = process.__signal_exit_emitter__
} else {
  emitter = process.__signal_exit_emitter__ = new EE()
  emitter.count = 0
  emitter.emitted = {}
}

// Because this emitter is a global, we have to check to see if a
// previous version of this library failed to enable infinite listeners.
// I know what you're about to say.  But literally everything about
// signal-exit is a compromise with evil.  Get used to it.
if (!emitter.infinite) {
  emitter.setMaxListeners(Infinity)
  emitter.infinite = true
}

module.exports = function (cb, opts) {
  assert.equal(typeof cb, 'function', 'a callback must be provided for exit handler')

  if (loaded === false) {
    load()
  }

  var ev = 'exit'
  if (opts && opts.alwaysLast) {
    ev = 'afterexit'
  }

  var remove = function () {
    emitter.removeListener(ev, cb)
    if (emitter.listeners('exit').length === 0 &&
        emitter.listeners('afterexit').length === 0) {
      unload()
    }
  }
  emitter.on(ev, cb)

  return remove
}

module.exports.unload = unload
function unload () {
  if (!loaded) {
    return
  }
  loaded = false

  signals.forEach(function (sig) {
    try {
      process.removeListener(sig, sigListeners[sig])
    } catch (er) {}
  })
  process.emit = originalProcessEmit
  process.reallyExit = originalProcessReallyExit
  emitter.count -= 1
}

function emit (event, code, signal) {
  if (emitter.emitted[event]) {
    return
  }
  emitter.emitted[event] = true
  emitter.emit(event, code, signal)
}

// { <signal>: <listener fn>, ... }
var sigListeners = {}
signals.forEach(function (sig) {
  sigListeners[sig] = function listener () {
    // If there are no other listeners, an exit is coming!
    // Simplest way: remove us and then re-send the signal.
    // We know that this will kill the process, so we can
    // safely emit now.
    var listeners = process.listeners(sig)
    if (listeners.length === emitter.count) {
      unload()
      emit('exit', null, sig)
      /* istanbul ignore next */
      emit('afterexit', null, sig)
      /* istanbul ignore next */
      process.kill(process.pid, sig)
    }
  }
})

module.exports.signals = function () {
  return signals
}

module.exports.load = load

var loaded = false

function load () {
  if (loaded) {
    return
  }
  loaded = true

  // This is the number of onSignalExit's that are in play.
  // It's important so that we can count the correct number of
  // listeners on signals, and don't wait for the other one to
  // handle it instead of us.
  emitter.count += 1

  signals = signals.filter(function (sig) {
    try {
      process.on(sig, sigListeners[sig])
      return true
    } catch (er) {
      return false
    }
  })

  process.emit = processEmit
  process.reallyExit = processReallyExit
}

var originalProcessReallyExit = process.reallyExit
function processReallyExit (code) {
  process.exitCode = code || 0
  emit('exit', process.exitCode, null)
  /* istanbul ignore next */
  emit('afterexit', process.exitCode, null)
  /* istanbul ignore next */
  originalProcessReallyExit.call(process, process.exitCode)
}

var originalProcessEmit = process.emit
function processEmit (ev, arg) {
  if (ev === 'exit') {
    if (arg !== undefined) {
      process.exitCode = arg
    }
    var ret = originalProcessEmit.apply(this, arguments)
    emit('exit', process.exitCode, null)
    /* istanbul ignore next */
    emit('afterexit', process.exitCode, null)
    return ret
  } else {
    return originalProcessEmit.apply(this, arguments)
  }
}


/***/ }),

/***/ 516:
/***/ (function(module, __unusedexports, __webpack_require__) {

"use strict";

const isStream = __webpack_require__(323);
const getStream = __webpack_require__(145);
const mergeStream = __webpack_require__(778);

// `input` option
const handleInput = (spawned, input) => {
	// Checking for stdin is workaround for https://github.com/nodejs/node/issues/26852
	// TODO: Remove `|| spawned.stdin === undefined` once we drop support for Node.js <=12.2.0
	if (input === undefined || spawned.stdin === undefined) {
		return;
	}

	if (isStream(input)) {
		input.pipe(spawned.stdin);
	} else {
		spawned.stdin.end(input);
	}
};

// `all` interleaves `stdout` and `stderr`
const makeAllStream = (spawned, {all}) => {
	if (!all || (!spawned.stdout && !spawned.stderr)) {
		return;
	}

	const mixed = mergeStream();

	if (spawned.stdout) {
		mixed.add(spawned.stdout);
	}

	if (spawned.stderr) {
		mixed.add(spawned.stderr);
	}

	return mixed;
};

// On failure, `result.stdout|stderr|all` should contain the currently buffered stream
const getBufferedData = async (stream, streamPromise) => {
	if (!stream) {
		return;
	}

	stream.destroy();

	try {
		return await streamPromise;
	} catch (error) {
		return error.bufferedData;
	}
};

const getStreamPromise = (stream, {encoding, buffer, maxBuffer}) => {
	if (!stream || !buffer) {
		return;
	}

	if (encoding) {
		return getStream(stream, {encoding, maxBuffer});
	}

	return getStream.buffer(stream, {maxBuffer});
};

// Retrieve result of child process: exit code, signal, error, streams (stdout/stderr/all)
const getSpawnedResult = async ({stdout, stderr, all}, {encoding, buffer, maxBuffer}, processDone) => {
	const stdoutPromise = getStreamPromise(stdout, {encoding, buffer, maxBuffer});
	const stderrPromise = getStreamPromise(stderr, {encoding, buffer, maxBuffer});
	const allPromise = getStreamPromise(all, {encoding, buffer, maxBuffer: maxBuffer * 2});

	try {
		return await Promise.all([processDone, stdoutPromise, stderrPromise, allPromise]);
	} catch (error) {
		return Promise.all([
			{error, signal: error.signal, timedOut: error.timedOut},
			getBufferedData(stdout, stdoutPromise),
			getBufferedData(stderr, stderrPromise),
			getBufferedData(all, allPromise)
		]);
	}
};

const validateInputSync = ({input}) => {
	if (isStream(input)) {
		throw new TypeError('The `input` option cannot be a stream in sync mode');
	}
};

module.exports = {
	handleInput,
	makeAllStream,
	getSpawnedResult,
	validateInputSync
};



/***/ }),

/***/ 525:
/***/ (function(__unusedmodule, exports, __webpack_require__) {

"use strict";

// Copyright (c) Microsoft. All rights reserved.
// Licensed under the MIT license. See LICENSE file in the project root for full license information.
Object.defineProperty(exports, "__esModule", { value: true });
const http = __webpack_require__(605);
const https = __webpack_require__(34);
const _ = __webpack_require__(891);
const ntlm = __webpack_require__(432);
class NtlmCredentialHandler {
    constructor(username, password, workstation, domain) {
        this._ntlmOptions = {};
        this._ntlmOptions.username = username;
        this._ntlmOptions.password = password;
        if (domain !== undefined) {
            this._ntlmOptions.domain = domain;
        }
        else {
            this._ntlmOptions.domain = '';
        }
        if (workstation !== undefined) {
            this._ntlmOptions.workstation = workstation;
        }
        else {
            this._ntlmOptions.workstation = '';
        }
    }
    prepareRequest(options) {
        // No headers or options need to be set.  We keep the credentials on the handler itself.
        // If a (proxy) agent is set, remove it as we don't support proxy for NTLM at this time
        if (options.agent) {
            delete options.agent;
        }
    }
    canHandleAuthentication(response) {
        if (response && response.message && response.message.statusCode === 401) {
            // Ensure that we're talking NTLM here
            // Once we have the www-authenticate header, split it so we can ensure we can talk NTLM
            const wwwAuthenticate = response.message.headers['www-authenticate'];
            if (wwwAuthenticate) {
                const mechanisms = wwwAuthenticate.split(', ');
                const index = mechanisms.indexOf("NTLM");
                if (index >= 0) {
                    return true;
                }
            }
        }
        return false;
    }
    handleAuthentication(httpClient, requestInfo, objs) {
        return new Promise((resolve, reject) => {
            const callbackForResult = function (err, res) {
                if (err) {
                    reject(err);
                }
                // We have to readbody on the response before continuing otherwise there is a hang.
                res.readBody().then(() => {
                    resolve(res);
                });
            };
            this.handleAuthenticationPrivate(httpClient, requestInfo, objs, callbackForResult);
        });
    }
    handleAuthenticationPrivate(httpClient, requestInfo, objs, finalCallback) {
        // Set up the headers for NTLM authentication
        requestInfo.options = _.extend(requestInfo.options, {
            username: this._ntlmOptions.username,
            password: this._ntlmOptions.password,
            domain: this._ntlmOptions.domain,
            workstation: this._ntlmOptions.workstation
        });
        if (httpClient.isSsl === true) {
            requestInfo.options.agent = new https.Agent({ keepAlive: true });
        }
        else {
            requestInfo.options.agent = new http.Agent({ keepAlive: true });
        }
        let self = this;
        // The following pattern of sending the type1 message following immediately (in a setImmediate) is
        // critical for the NTLM exchange to happen.  If we removed setImmediate (or call in a different manner)
        // the NTLM exchange will always fail with a 401.
        this.sendType1Message(httpClient, requestInfo, objs, function (err, res) {
            if (err) {
                return finalCallback(err, null, null);
            }
            /// We have to readbody on the response before continuing otherwise there is a hang.
            res.readBody().then(() => {
                // It is critical that we have setImmediate here due to how connection requests are queued.
                // If setImmediate is removed then the NTLM handshake will not work.
                // setImmediate allows us to queue a second request on the same connection. If this second 
                // request is not queued on the connection when the first request finishes then node closes
                // the connection. NTLM requires both requests to be on the same connection so we need this.
                setImmediate(function () {
                    self.sendType3Message(httpClient, requestInfo, objs, res, finalCallback);
                });
            });
        });
    }
    // The following method is an adaptation of code found at https://github.com/SamDecrock/node-http-ntlm/blob/master/httpntlm.js
    sendType1Message(httpClient, requestInfo, objs, finalCallback) {
        const type1msg = ntlm.createType1Message(this._ntlmOptions);
        const type1options = {
            headers: {
                'Connection': 'keep-alive',
                'Authorization': type1msg
            },
            timeout: requestInfo.options.timeout || 0,
            agent: requestInfo.httpModule,
        };
        const type1info = {};
        type1info.httpModule = requestInfo.httpModule;
        type1info.parsedUrl = requestInfo.parsedUrl;
        type1info.options = _.extend(type1options, _.omit(requestInfo.options, 'headers'));
        return httpClient.requestRawWithCallback(type1info, objs, finalCallback);
    }
    // The following method is an adaptation of code found at https://github.com/SamDecrock/node-http-ntlm/blob/master/httpntlm.js
    sendType3Message(httpClient, requestInfo, objs, res, callback) {
        if (!res.message.headers && !res.message.headers['www-authenticate']) {
            throw new Error('www-authenticate not found on response of second request');
        }
        const type2msg = ntlm.parseType2Message(res.message.headers['www-authenticate']);
        const type3msg = ntlm.createType3Message(type2msg, this._ntlmOptions);
        const type3options = {
            headers: {
                'Authorization': type3msg,
                'Connection': 'Close'
            },
            agent: requestInfo.httpModule,
        };
        const type3info = {};
        type3info.httpModule = requestInfo.httpModule;
        type3info.parsedUrl = requestInfo.parsedUrl;
        type3options.headers = _.extend(type3options.headers, requestInfo.options.headers);
        type3info.options = _.extend(type3options, _.omit(requestInfo.options, 'headers'));
        return httpClient.requestRawWithCallback(type3info, objs, callback);
    }
}
exports.NtlmCredentialHandler = NtlmCredentialHandler;


/***/ }),

/***/ 531:
/***/ (function(module) {

!function(e){if(true)module.exports=e();else { var f; }}(function(){var define,module,exports;module={exports:(exports={})};
function emptyQuotes(options) {
  return options.quotes + options.quotes;
}

function quoteString(options, str) {
  if (str === '') {
    return emptyQuotes(options);
  }
  if (str[0] !== options.quotes) {
    str = options.quotes + str;
  }
  if (str[str.length - 1] !== options.quotes) {
    str += options.quotes;
  }
  return str;
}

function quoteOptions(options, str) {
  if (arguments.length === 1) {
    str = options;
    options = { quotes: '"' };
  }

  if (typeof str === 'string') {
    return quoteString(options, str);
  }

  if (typeof str === 'undefined' || str === null) {
    return emptyQuotes(options);
  }

  return str;
}

function quote(str) {
  if (typeof str === 'object') {
    return quoteOptions.bind(null, str);
  }
  return quoteOptions(str);
}

module.exports = quote;

return module.exports;});

/***/ }),

/***/ 535:
/***/ (function(module, __unusedexports, __webpack_require__) {

"use strict";

const {signalsByName} = __webpack_require__(311);

const getErrorPrefix = ({timedOut, timeout, errorCode, signal, signalDescription, exitCode, isCanceled}) => {
	if (timedOut) {
		return `timed out after ${timeout} milliseconds`;
	}

	if (isCanceled) {
		return 'was canceled';
	}

	if (errorCode !== undefined) {
		return `failed with ${errorCode}`;
	}

	if (signal !== undefined) {
		return `was killed with ${signal} (${signalDescription})`;
	}

	if (exitCode !== undefined) {
		return `failed with exit code ${exitCode}`;
	}

	return 'failed';
};

const makeError = ({
	stdout,
	stderr,
	all,
	error,
	signal,
	exitCode,
	command,
	timedOut,
	isCanceled,
	killed,
	parsed: {options: {timeout}}
}) => {
	// `signal` and `exitCode` emitted on `spawned.on('exit')` event can be `null`.
	// We normalize them to `undefined`
	exitCode = exitCode === null ? undefined : exitCode;
	signal = signal === null ? undefined : signal;
	const signalDescription = signal === undefined ? undefined : signalsByName[signal].description;

	const errorCode = error && error.code;

	const prefix = getErrorPrefix({timedOut, timeout, errorCode, signal, signalDescription, exitCode, isCanceled});
	const message = `Command ${prefix}: ${command}`;

	if (error instanceof Error) {
		error.originalMessage = error.message;
		error.message = `${message}\n${error.message}`;
	} else {
		error = new Error(message);
	}

	error.command = command;
	error.exitCode = exitCode;
	error.signal = signal;
	error.signalDescription = signalDescription;
	error.stdout = stdout;
	error.stderr = stderr;

	if (all !== undefined) {
		error.all = all;
	}

	if ('bufferedData' in error) {
		delete error.bufferedData;
	}

	error.failed = true;
	error.timedOut = Boolean(timedOut);
	error.isCanceled = isCanceled;
	error.killed = killed && !timedOut;

	return error;
};

module.exports = makeError;


/***/ }),

/***/ 560:
/***/ (function(__unusedmodule, exports) {

"use strict";
Object.defineProperty(exports,"__esModule",{value:true});exports.SIGNALS=void 0;

const SIGNALS=[
{
name:"SIGHUP",
number:1,
action:"terminate",
description:"Terminal closed",
standard:"posix"},

{
name:"SIGINT",
number:2,
action:"terminate",
description:"User interruption with CTRL-C",
standard:"ansi"},

{
name:"SIGQUIT",
number:3,
action:"core",
description:"User interruption with CTRL-\\",
standard:"posix"},

{
name:"SIGILL",
number:4,
action:"core",
description:"Invalid machine instruction",
standard:"ansi"},

{
name:"SIGTRAP",
number:5,
action:"core",
description:"Debugger breakpoint",
standard:"posix"},

{
name:"SIGABRT",
number:6,
action:"core",
description:"Aborted",
standard:"ansi"},

{
name:"SIGIOT",
number:6,
action:"core",
description:"Aborted",
standard:"bsd"},

{
name:"SIGBUS",
number:7,
action:"core",
description:
"Bus error due to misaligned, non-existing address or paging error",
standard:"bsd"},

{
name:"SIGEMT",
number:7,
action:"terminate",
description:"Command should be emulated but is not implemented",
standard:"other"},

{
name:"SIGFPE",
number:8,
action:"core",
description:"Floating point arithmetic error",
standard:"ansi"},

{
name:"SIGKILL",
number:9,
action:"terminate",
description:"Forced termination",
standard:"posix",
forced:true},

{
name:"SIGUSR1",
number:10,
action:"terminate",
description:"Application-specific signal",
standard:"posix"},

{
name:"SIGSEGV",
number:11,
action:"core",
description:"Segmentation fault",
standard:"ansi"},

{
name:"SIGUSR2",
number:12,
action:"terminate",
description:"Application-specific signal",
standard:"posix"},

{
name:"SIGPIPE",
number:13,
action:"terminate",
description:"Broken pipe or socket",
standard:"posix"},

{
name:"SIGALRM",
number:14,
action:"terminate",
description:"Timeout or timer",
standard:"posix"},

{
name:"SIGTERM",
number:15,
action:"terminate",
description:"Termination",
standard:"ansi"},

{
name:"SIGSTKFLT",
number:16,
action:"terminate",
description:"Stack is empty or overflowed",
standard:"other"},

{
name:"SIGCHLD",
number:17,
action:"ignore",
description:"Child process terminated, paused or unpaused",
standard:"posix"},

{
name:"SIGCLD",
number:17,
action:"ignore",
description:"Child process terminated, paused or unpaused",
standard:"other"},

{
name:"SIGCONT",
number:18,
action:"unpause",
description:"Unpaused",
standard:"posix",
forced:true},

{
name:"SIGSTOP",
number:19,
action:"pause",
description:"Paused",
standard:"posix",
forced:true},

{
name:"SIGTSTP",
number:20,
action:"pause",
description:"Paused using CTRL-Z or \"suspend\"",
standard:"posix"},

{
name:"SIGTTIN",
number:21,
action:"pause",
description:"Background process cannot read terminal input",
standard:"posix"},

{
name:"SIGBREAK",
number:21,
action:"terminate",
description:"User interruption with CTRL-BREAK",
standard:"other"},

{
name:"SIGTTOU",
number:22,
action:"pause",
description:"Background process cannot write to terminal output",
standard:"posix"},

{
name:"SIGURG",
number:23,
action:"ignore",
description:"Socket received out-of-band data",
standard:"bsd"},

{
name:"SIGXCPU",
number:24,
action:"core",
description:"Process timed out",
standard:"bsd"},

{
name:"SIGXFSZ",
number:25,
action:"core",
description:"File too big",
standard:"bsd"},

{
name:"SIGVTALRM",
number:26,
action:"terminate",
description:"Timeout or timer",
standard:"bsd"},

{
name:"SIGPROF",
number:27,
action:"terminate",
description:"Timeout or timer",
standard:"bsd"},

{
name:"SIGWINCH",
number:28,
action:"ignore",
description:"Terminal window size changed",
standard:"bsd"},

{
name:"SIGIO",
number:29,
action:"terminate",
description:"I/O is available",
standard:"other"},

{
name:"SIGPOLL",
number:29,
action:"terminate",
description:"Watched event",
standard:"other"},

{
name:"SIGINFO",
number:29,
action:"ignore",
description:"Request for process information",
standard:"other"},

{
name:"SIGPWR",
number:30,
action:"terminate",
description:"Device running out of power",
standard:"systemv"},

{
name:"SIGSYS",
number:31,
action:"core",
description:"Invalid system call",
standard:"other"},

{
name:"SIGUNUSED",
number:31,
action:"terminate",
description:"Invalid system call",
standard:"other"}];exports.SIGNALS=SIGNALS;
//# sourceMappingURL=core.js.map

/***/ }),

/***/ 562:
/***/ (function(module, __unusedexports, __webpack_require__) {

var once = __webpack_require__(49);

var noop = function() {};

var isRequest = function(stream) {
	return stream.setHeader && typeof stream.abort === 'function';
};

var isChildProcess = function(stream) {
	return stream.stdio && Array.isArray(stream.stdio) && stream.stdio.length === 3
};

var eos = function(stream, opts, callback) {
	if (typeof opts === 'function') return eos(stream, null, opts);
	if (!opts) opts = {};

	callback = once(callback || noop);

	var ws = stream._writableState;
	var rs = stream._readableState;
	var readable = opts.readable || (opts.readable !== false && stream.readable);
	var writable = opts.writable || (opts.writable !== false && stream.writable);
	var cancelled = false;

	var onlegacyfinish = function() {
		if (!stream.writable) onfinish();
	};

	var onfinish = function() {
		writable = false;
		if (!readable) callback.call(stream);
	};

	var onend = function() {
		readable = false;
		if (!writable) callback.call(stream);
	};

	var onexit = function(exitCode) {
		callback.call(stream, exitCode ? new Error('exited with error code: ' + exitCode) : null);
	};

	var onerror = function(err) {
		callback.call(stream, err);
	};

	var onclose = function() {
		process.nextTick(onclosenexttick);
	};

	var onclosenexttick = function() {
		if (cancelled) return;
		if (readable && !(rs && (rs.ended && !rs.destroyed))) return callback.call(stream, new Error('premature close'));
		if (writable && !(ws && (ws.ended && !ws.destroyed))) return callback.call(stream, new Error('premature close'));
	};

	var onrequest = function() {
		stream.req.on('finish', onfinish);
	};

	if (isRequest(stream)) {
		stream.on('complete', onfinish);
		stream.on('abort', onclose);
		if (stream.req) onrequest();
		else stream.on('request', onrequest);
	} else if (writable && !ws) { // legacy streams
		stream.on('end', onlegacyfinish);
		stream.on('close', onlegacyfinish);
	}

	if (isChildProcess(stream)) stream.on('exit', onexit);

	stream.on('end', onend);
	stream.on('finish', onfinish);
	if (opts.error !== false) stream.on('error', onerror);
	stream.on('close', onclose);

	return function() {
		cancelled = true;
		stream.removeListener('complete', onfinish);
		stream.removeListener('abort', onclose);
		stream.removeListener('request', onrequest);
		if (stream.req) stream.req.removeListener('finish', onfinish);
		stream.removeListener('end', onlegacyfinish);
		stream.removeListener('close', onlegacyfinish);
		stream.removeListener('finish', onfinish);
		stream.removeListener('exit', onexit);
		stream.removeListener('end', onend);
		stream.removeListener('error', onerror);
		stream.removeListener('close', onclose);
	};
};

module.exports = eos;


/***/ }),

/***/ 567:
/***/ (function(module, __unusedexports, __webpack_require__) {

"use strict";

const os = __webpack_require__(87);
const onExit = __webpack_require__(497);
const pFinally = __webpack_require__(697);

const DEFAULT_FORCE_KILL_TIMEOUT = 1000 * 5;

// Monkey-patches `childProcess.kill()` to add `forceKillAfterTimeout` behavior
const spawnedKill = (kill, signal = 'SIGTERM', options = {}) => {
	const killResult = kill(signal);
	setKillTimeout(kill, signal, options, killResult);
	return killResult;
};

const setKillTimeout = (kill, signal, options, killResult) => {
	if (!shouldForceKill(signal, options, killResult)) {
		return;
	}

	const timeout = getForceKillAfterTimeout(options);
	setTimeout(() => {
		kill('SIGKILL');
	}, timeout).unref();
};

const shouldForceKill = (signal, {forceKillAfterTimeout}, killResult) => {
	return isSigterm(signal) && forceKillAfterTimeout !== false && killResult;
};

const isSigterm = signal => {
	return signal === os.constants.signals.SIGTERM ||
		(typeof signal === 'string' && signal.toUpperCase() === 'SIGTERM');
};

const getForceKillAfterTimeout = ({forceKillAfterTimeout = true}) => {
	if (forceKillAfterTimeout === true) {
		return DEFAULT_FORCE_KILL_TIMEOUT;
	}

	if (!Number.isInteger(forceKillAfterTimeout) || forceKillAfterTimeout < 0) {
		throw new TypeError(`Expected the \`forceKillAfterTimeout\` option to be a non-negative integer, got \`${forceKillAfterTimeout}\` (${typeof forceKillAfterTimeout})`);
	}

	return forceKillAfterTimeout;
};

// `childProcess.cancel()`
const spawnedCancel = (spawned, context) => {
	const killResult = spawned.kill();

	if (killResult) {
		context.isCanceled = true;
	}
};

const timeoutKill = (spawned, signal, reject) => {
	spawned.kill(signal);
	reject(Object.assign(new Error('Timed out'), {timedOut: true, signal}));
};

// `timeout` option handling
const setupTimeout = (spawned, {timeout, killSignal = 'SIGTERM'}, spawnedPromise) => {
	if (timeout === 0 || timeout === undefined) {
		return spawnedPromise;
	}

	if (!Number.isInteger(timeout) || timeout < 0) {
		throw new TypeError(`Expected the \`timeout\` option to be a non-negative integer, got \`${timeout}\` (${typeof timeout})`);
	}

	let timeoutId;
	const timeoutPromise = new Promise((resolve, reject) => {
		timeoutId = setTimeout(() => {
			timeoutKill(spawned, killSignal, reject);
		}, timeout);
	});

	const safeSpawnedPromise = pFinally(spawnedPromise, () => {
		clearTimeout(timeoutId);
	});

	return Promise.race([timeoutPromise, safeSpawnedPromise]);
};

// `cleanup` option handling
const setExitHandler = (spawned, {cleanup, detached}, timedPromise) => {
	if (!cleanup || detached) {
		return timedPromise;
	}

	const removeExitHandler = onExit(() => {
		spawned.kill();
	});

	// TODO: Use native "finally" syntax when targeting Node.js 10
	return pFinally(timedPromise, removeExitHandler);
};

module.exports = {
	spawnedKill,
	spawnedCancel,
	setupTimeout,
	setExitHandler
};


/***/ }),

/***/ 568:
/***/ (function(module, __unusedexports, __webpack_require__) {

"use strict";


const path = __webpack_require__(622);
const resolveCommand = __webpack_require__(489);
const escape = __webpack_require__(462);
const readShebang = __webpack_require__(389);

const isWin = process.platform === 'win32';
const isExecutableRegExp = /\.(?:com|exe)$/i;
const isCmdShimRegExp = /node_modules[\\/].bin[\\/][^\\/]+\.cmd$/i;

function detectShebang(parsed) {
    parsed.file = resolveCommand(parsed);

    const shebang = parsed.file && readShebang(parsed.file);

    if (shebang) {
        parsed.args.unshift(parsed.file);
        parsed.command = shebang;

        return resolveCommand(parsed);
    }

    return parsed.file;
}

function parseNonShell(parsed) {
    if (!isWin) {
        return parsed;
    }

    // Detect & add support for shebangs
    const commandFile = detectShebang(parsed);

    // We don't need a shell if the command filename is an executable
    const needsShell = !isExecutableRegExp.test(commandFile);

    // If a shell is required, use cmd.exe and take care of escaping everything correctly
    // Note that `forceShell` is an hidden option used only in tests
    if (parsed.options.forceShell || needsShell) {
        // Need to double escape meta chars if the command is a cmd-shim located in `node_modules/.bin/`
        // The cmd-shim simply calls execute the package bin file with NodeJS, proxying any argument
        // Because the escape of metachars with ^ gets interpreted when the cmd.exe is first called,
        // we need to double escape them
        const needsDoubleEscapeMetaChars = isCmdShimRegExp.test(commandFile);

        // Normalize posix paths into OS compatible paths (e.g.: foo/bar -> foo\bar)
        // This is necessary otherwise it will always fail with ENOENT in those cases
        parsed.command = path.normalize(parsed.command);

        // Escape command & arguments
        parsed.command = escape.command(parsed.command);
        parsed.args = parsed.args.map((arg) => escape.argument(arg, needsDoubleEscapeMetaChars));

        const shellCommand = [parsed.command].concat(parsed.args).join(' ');

        parsed.args = ['/d', '/s', '/c', `"${shellCommand}"`];
        parsed.command = process.env.comspec || 'cmd.exe';
        parsed.options.windowsVerbatimArguments = true; // Tell node's spawn that the arguments are already escaped
    }

    return parsed;
}

function parse(command, args, options) {
    // Normalize arguments, similar to nodejs
    if (args && !Array.isArray(args)) {
        options = args;
        args = null;
    }

    args = args ? args.slice(0) : []; // Clone array to avoid changing the original
    options = Object.assign({}, options); // Clone object to avoid changing the original

    // Build our parsed object
    const parsed = {
        command,
        args,
        options,
        file: undefined,
        original: {
            command,
            args,
        },
    };

    // Delegate further parsing to shell or non-shell
    return options.shell ? parsed : parseNonShell(parsed);
}

module.exports = parse;


/***/ }),

/***/ 571:
/***/ (function(__unusedmodule, exports) {

"use strict";

// Copyright (c) Microsoft. All rights reserved.
// Licensed under the MIT license. See LICENSE file in the project root for full license information.
Object.defineProperty(exports, "__esModule", { value: true });
class BearerCredentialHandler {
    constructor(token) {
        this.token = token;
    }
    // currently implements pre-authorization
    // TODO: support preAuth = false where it hooks on 401
    prepareRequest(options) {
        options.headers['Authorization'] = 'Bearer ' + this.token;
        options.headers['X-TFS-FedAuthRedirect'] = 'Suppress';
    }
    // This handler cannot handle 401
    canHandleAuthentication(response) {
        return false;
    }
    handleAuthentication(httpClient, requestInfo, objs) {
        return null;
    }
}
exports.BearerCredentialHandler = BearerCredentialHandler;


/***/ }),

/***/ 588:
/***/ (function(module) {

"use strict";


module.exports = input => {
	const LF = typeof input === 'string' ? '\n' : '\n'.charCodeAt();
	const CR = typeof input === 'string' ? '\r' : '\r'.charCodeAt();

	if (input[input.length - 1] === LF) {
		input = input.slice(0, input.length - 1);
	}

	if (input[input.length - 1] === CR) {
		input = input.slice(0, input.length - 1);
	}

	return input;
};


/***/ }),

/***/ 605:
/***/ (function(module) {

module.exports = require("http");

/***/ }),

/***/ 614:
/***/ (function(module) {

module.exports = require("events");

/***/ }),

/***/ 621:
/***/ (function(module, __unusedexports, __webpack_require__) {

"use strict";

const path = __webpack_require__(622);
const pathKey = __webpack_require__(39);

const npmRunPath = options => {
	options = {
		cwd: process.cwd(),
		path: process.env[pathKey()],
		execPath: process.execPath,
		...options
	};

	let previous;
	let cwdPath = path.resolve(options.cwd);
	const result = [];

	while (previous !== cwdPath) {
		result.push(path.join(cwdPath, 'node_modules/.bin'));
		previous = cwdPath;
		cwdPath = path.resolve(cwdPath, '..');
	}

	// Ensure the running `node` binary is used
	const execPathDir = path.resolve(options.cwd, options.execPath, '..');
	result.unshift(execPathDir);

	return result.concat(options.path).join(path.delimiter);
};

module.exports = npmRunPath;
// TODO: Remove this for the next major release
module.exports.default = npmRunPath;

module.exports.env = options => {
	options = {
		env: process.env,
		...options
	};

	const env = {...options.env};
	const path = pathKey({env});

	options.path = env[path];
	env[path] = module.exports(options);

	return env;
};


/***/ }),

/***/ 622:
/***/ (function(module) {

module.exports = require("path");

/***/ }),

/***/ 631:
/***/ (function(module) {

module.exports = require("net");

/***/ }),

/***/ 652:
/***/ (function(__unusedmodule, exports, __webpack_require__) {

"use strict";
Object.defineProperty(exports,"__esModule",{value:true});exports.getSignals=void 0;var _os=__webpack_require__(87);

var _core=__webpack_require__(560);
var _realtime=__webpack_require__(260);



const getSignals=function(){
const realtimeSignals=(0,_realtime.getRealtimeSignals)();
const signals=[..._core.SIGNALS,...realtimeSignals].map(normalizeSignal);
return signals;
};exports.getSignals=getSignals;







const normalizeSignal=function({
name,
number:defaultNumber,
description,
action,
forced=false,
standard})
{
const{
signals:{[name]:constantSignal}}=
_os.constants;
const supported=constantSignal!==undefined;
const number=supported?constantSignal:defaultNumber;
return{name,number,description,supported,action,forced,standard};
};
//# sourceMappingURL=signals.js.map

/***/ }),

/***/ 654:
/***/ (function(module) {

// This is not the set of all possible signals.
//
// It IS, however, the set of all signals that trigger
// an exit on either Linux or BSD systems.  Linux is a
// superset of the signal names supported on BSD, and
// the unknown signals just fail to register, so we can
// catch that easily enough.
//
// Don't bother with SIGKILL.  It's uncatchable, which
// means that we can't fire any callbacks anyway.
//
// If a user does happen to register a handler on a non-
// fatal signal like SIGWINCH or something, and then
// exit, it'll end up firing `process.emit('exit')`, so
// the handler will be fired anyway.
//
// SIGBUS, SIGFPE, SIGSEGV and SIGILL, when not raised
// artificially, inherently leave the process in a
// state from which it is not safe to try and enter JS
// listeners.
module.exports = [
  'SIGABRT',
  'SIGALRM',
  'SIGHUP',
  'SIGINT',
  'SIGTERM'
]

if (process.platform !== 'win32') {
  module.exports.push(
    'SIGVTALRM',
    'SIGXCPU',
    'SIGXFSZ',
    'SIGUSR2',
    'SIGTRAP',
    'SIGSYS',
    'SIGQUIT',
    'SIGIOT'
    // should detect profiler and enable/disable accordingly.
    // see #21
    // 'SIGPROF'
  )
}

if (process.platform === 'linux') {
  module.exports.push(
    'SIGIO',
    'SIGPOLL',
    'SIGPWR',
    'SIGSTKFLT',
    'SIGUNUSED'
  )
}


/***/ }),

/***/ 669:
/***/ (function(module) {

module.exports = require("util");

/***/ }),

/***/ 672:
/***/ (function(__unusedmodule, exports, __webpack_require__) {

"use strict";

var __awaiter = (this && this.__awaiter) || function (thisArg, _arguments, P, generator) {
    function adopt(value) { return value instanceof P ? value : new P(function (resolve) { resolve(value); }); }
    return new (P || (P = Promise))(function (resolve, reject) {
        function fulfilled(value) { try { step(generator.next(value)); } catch (e) { reject(e); } }
        function rejected(value) { try { step(generator["throw"](value)); } catch (e) { reject(e); } }
        function step(result) { result.done ? resolve(result.value) : adopt(result.value).then(fulfilled, rejected); }
        step((generator = generator.apply(thisArg, _arguments || [])).next());
    });
};
var _a;
Object.defineProperty(exports, "__esModule", { value: true });
const assert_1 = __webpack_require__(357);
const fs = __webpack_require__(747);
const path = __webpack_require__(622);
_a = fs.promises, exports.chmod = _a.chmod, exports.copyFile = _a.copyFile, exports.lstat = _a.lstat, exports.mkdir = _a.mkdir, exports.readdir = _a.readdir, exports.readlink = _a.readlink, exports.rename = _a.rename, exports.rmdir = _a.rmdir, exports.stat = _a.stat, exports.symlink = _a.symlink, exports.unlink = _a.unlink;
exports.IS_WINDOWS = process.platform === 'win32';
function exists(fsPath) {
    return __awaiter(this, void 0, void 0, function* () {
        try {
            yield exports.stat(fsPath);
        }
        catch (err) {
            if (err.code === 'ENOENT') {
                return false;
            }
            throw err;
        }
        return true;
    });
}
exports.exists = exists;
function isDirectory(fsPath, useStat = false) {
    return __awaiter(this, void 0, void 0, function* () {
        const stats = useStat ? yield exports.stat(fsPath) : yield exports.lstat(fsPath);
        return stats.isDirectory();
    });
}
exports.isDirectory = isDirectory;
/**
 * On OSX/Linux, true if path starts with '/'. On Windows, true for paths like:
 * \, \hello, \\hello\share, C:, and C:\hello (and corresponding alternate separator cases).
 */
function isRooted(p) {
    p = normalizeSeparators(p);
    if (!p) {
        throw new Error('isRooted() parameter "p" cannot be empty');
    }
    if (exports.IS_WINDOWS) {
        return (p.startsWith('\\') || /^[A-Z]:/i.test(p) // e.g. \ or \hello or \\hello
        ); // e.g. C: or C:\hello
    }
    return p.startsWith('/');
}
exports.isRooted = isRooted;
/**
 * Recursively create a directory at `fsPath`.
 *
 * This implementation is optimistic, meaning it attempts to create the full
 * path first, and backs up the path stack from there.
 *
 * @param fsPath The path to create
 * @param maxDepth The maximum recursion depth
 * @param depth The current recursion depth
 */
function mkdirP(fsPath, maxDepth = 1000, depth = 1) {
    return __awaiter(this, void 0, void 0, function* () {
        assert_1.ok(fsPath, 'a path argument must be provided');
        fsPath = path.resolve(fsPath);
        if (depth >= maxDepth)
            return exports.mkdir(fsPath);
        try {
            yield exports.mkdir(fsPath);
            return;
        }
        catch (err) {
            switch (err.code) {
                case 'ENOENT': {
                    yield mkdirP(path.dirname(fsPath), maxDepth, depth + 1);
                    yield exports.mkdir(fsPath);
                    return;
                }
                default: {
                    let stats;
                    try {
                        stats = yield exports.stat(fsPath);
                    }
                    catch (err2) {
                        throw err;
                    }
                    if (!stats.isDirectory())
                        throw err;
                }
            }
        }
    });
}
exports.mkdirP = mkdirP;
/**
 * Best effort attempt to determine whether a file exists and is executable.
 * @param filePath    file path to check
 * @param extensions  additional file extensions to try
 * @return if file exists and is executable, returns the file path. otherwise empty string.
 */
function tryGetExecutablePath(filePath, extensions) {
    return __awaiter(this, void 0, void 0, function* () {
        let stats = undefined;
        try {
            // test file exists
            stats = yield exports.stat(filePath);
        }
        catch (err) {
            if (err.code !== 'ENOENT') {
                // eslint-disable-next-line no-console
                console.log(`Unexpected error attempting to determine if executable file exists '${filePath}': ${err}`);
            }
        }
        if (stats && stats.isFile()) {
            if (exports.IS_WINDOWS) {
                // on Windows, test for valid extension
                const upperExt = path.extname(filePath).toUpperCase();
                if (extensions.some(validExt => validExt.toUpperCase() === upperExt)) {
                    return filePath;
                }
            }
            else {
                if (isUnixExecutable(stats)) {
                    return filePath;
                }
            }
        }
        // try each extension
        const originalFilePath = filePath;
        for (const extension of extensions) {
            filePath = originalFilePath + extension;
            stats = undefined;
            try {
                stats = yield exports.stat(filePath);
            }
            catch (err) {
                if (err.code !== 'ENOENT') {
                    // eslint-disable-next-line no-console
                    console.log(`Unexpected error attempting to determine if executable file exists '${filePath}': ${err}`);
                }
            }
            if (stats && stats.isFile()) {
                if (exports.IS_WINDOWS) {
                    // preserve the case of the actual file (since an extension was appended)
                    try {
                        const directory = path.dirname(filePath);
                        const upperName = path.basename(filePath).toUpperCase();
                        for (const actualName of yield exports.readdir(directory)) {
                            if (upperName === actualName.toUpperCase()) {
                                filePath = path.join(directory, actualName);
                                break;
                            }
                        }
                    }
                    catch (err) {
                        // eslint-disable-next-line no-console
                        console.log(`Unexpected error attempting to determine the actual case of the file '${filePath}': ${err}`);
                    }
                    return filePath;
                }
                else {
                    if (isUnixExecutable(stats)) {
                        return filePath;
                    }
                }
            }
        }
        return '';
    });
}
exports.tryGetExecutablePath = tryGetExecutablePath;
function normalizeSeparators(p) {
    p = p || '';
    if (exports.IS_WINDOWS) {
        // convert slashes on Windows
        p = p.replace(/\//g, '\\');
        // remove redundant slashes
        return p.replace(/\\\\+/g, '\\');
    }
    // remove redundant slashes
    return p.replace(/\/\/+/g, '/');
}
// on Mac/Linux, test the execute bit
//     R   W  X  R  W X R W X
//   256 128 64 32 16 8 4 2 1
function isUnixExecutable(stats) {
    return ((stats.mode & 1) > 0 ||
        ((stats.mode & 8) > 0 && stats.gid === process.getgid()) ||
        ((stats.mode & 64) > 0 && stats.uid === process.getuid()));
}
//# sourceMappingURL=io-util.js.map

/***/ }),

/***/ 697:
/***/ (function(module) {

"use strict";


module.exports = async (
	promise,
	onFinally = (() => {})
) => {
	let value;
	try {
		value = await promise;
	} catch (error) {
		await onFinally();
		throw error;
	}

	await onFinally();
	return value;
};


/***/ }),

/***/ 703:
/***/ (function(__unusedmodule, exports, __webpack_require__) {

"use strict";

var __awaiter = (this && this.__awaiter) || function (thisArg, _arguments, P, generator) {
    function adopt(value) { return value instanceof P ? value : new P(function (resolve) { resolve(value); }); }
    return new (P || (P = Promise))(function (resolve, reject) {
        function fulfilled(value) { try { step(generator.next(value)); } catch (e) { reject(e); } }
        function rejected(value) { try { step(generator["throw"](value)); } catch (e) { reject(e); } }
        function step(result) { result.done ? resolve(result.value) : adopt(result.value).then(fulfilled, rejected); }
        step((generator = generator.apply(thisArg, _arguments || [])).next());
    });
};
var __importStar = (this && this.__importStar) || function (mod) {
    if (mod && mod.__esModule) return mod;
    var result = {};
    if (mod != null) for (var k in mod) if (Object.hasOwnProperty.call(mod, k)) result[k] = mod[k];
    result["default"] = mod;
    return result;
};
Object.defineProperty(exports, "__esModule", { value: true });
const core = __importStar(__webpack_require__(470));
const exec_1 = __webpack_require__(986);
const io = __importStar(__webpack_require__(1));
const path = __importStar(__webpack_require__(622));
const cacheHttpClient = __importStar(__webpack_require__(342));
const constants_1 = __webpack_require__(929);
const utils = __importStar(__webpack_require__(867));
/**
 * Restore previously saved cache. Resolves with true if cache was hit.
 */
function restoreCache(inputPath, primaryKey, restoreKeys) {
    return __awaiter(this, void 0, void 0, function* () {
        console.log("restoring cache %s", inputPath);
        console.log("primary key %s", primaryKey);
        try {
            // Validate inputs, this can cause task failure
            let cachePath = utils.resolvePath(inputPath);
            core.debug(`Cache Path: ${cachePath}`);
            core.saveState(constants_1.State.CacheKey, primaryKey);
            const restoredKeys = restoreKeys.split("\n").filter(x => x !== "");
            const keys = [primaryKey, ...restoredKeys];
            core.debug("Resolved Keys:");
            core.debug(JSON.stringify(keys));
            if (keys.length > 10) {
                core.setFailed(`Key Validation Error: Keys are limited to a maximum of 10.`);
                return false;
            }
            for (const key of keys) {
                if (key.length > 512) {
                    core.setFailed(`Key Validation Error: ${key} cannot be larger than 512 characters.`);
                    return false;
                }
                const regex = /^[^,]*$/;
                if (!regex.test(key)) {
                    core.setFailed(`Key Validation Error: ${key} cannot contain commas.`);
                    return false;
                }
            }
            try {
                const cacheEntry = yield cacheHttpClient.getCacheEntry(keys);
                if (!cacheEntry) {
                    core.info(`Cache not found for input keys: ${keys.join(", ")}.`);
                    return false;
                }
                let archivePath = path.join(yield utils.createTempDirectory(), "cache.tgz");
                core.debug(`Archive Path: ${archivePath}`);
                // Store the cache result
                utils.setCacheState(cacheEntry);
                // Download the cache from the cache entry
                yield cacheHttpClient.downloadCache(cacheEntry, archivePath);
                const archiveFileSize = utils.getArchiveFileSize(archivePath);
                core.debug(`File Size: ${archiveFileSize}`);
                io.mkdirP(cachePath);
                // http://man7.org/linux/man-pages/man1/tar.1.html
                // tar [-options] <name of the tar archive> [files or directories which to add into archive]
                const args = ["-xz"];
                const IS_WINDOWS = process.platform === "win32";
                if (IS_WINDOWS) {
                    args.push("--force-local");
                    archivePath = archivePath.replace(/\\/g, "/");
                    cachePath = cachePath.replace(/\\/g, "/");
                }
                args.push(...["-f", archivePath, "-C", cachePath]);
                const tarPath = yield io.which("tar", true);
                core.debug(`Tar Path: ${tarPath}`);
                yield exec_1.exec(`"${tarPath}"`, args);
                const isExactKeyMatch = utils.isExactKeyMatch(primaryKey, cacheEntry);
                utils.setCacheHitOutput(isExactKeyMatch);
                core.info(`Cache restored from key: ${cacheEntry && cacheEntry.cacheKey}`);
                return isExactKeyMatch;
            }
            catch (error) {
                core.warning(error.message);
                utils.setCacheHitOutput(false);
                return false;
            }
        }
        catch (error) {
            core.setFailed(error.message);
            return false;
        }
    });
}
exports.restoreCache = restoreCache;


/***/ }),

/***/ 722:
/***/ (function(module) {

/**
 * Convert array of 16 byte values to UUID string format of the form:
 * XXXXXXXX-XXXX-XXXX-XXXX-XXXXXXXXXXXX
 */
var byteToHex = [];
for (var i = 0; i < 256; ++i) {
  byteToHex[i] = (i + 0x100).toString(16).substr(1);
}

function bytesToUuid(buf, offset) {
  var i = offset || 0;
  var bth = byteToHex;
  // join used to fix memory issue caused by concatenation: https://bugs.chromium.org/p/v8/issues/detail?id=3175#c4
  return ([bth[buf[i++]], bth[buf[i++]], 
	bth[buf[i++]], bth[buf[i++]], '-',
	bth[buf[i++]], bth[buf[i++]], '-',
	bth[buf[i++]], bth[buf[i++]], '-',
	bth[buf[i++]], bth[buf[i++]], '-',
	bth[buf[i++]], bth[buf[i++]],
	bth[buf[i++]], bth[buf[i++]],
	bth[buf[i++]], bth[buf[i++]]]).join('');
}

module.exports = bytesToUuid;


/***/ }),

/***/ 723:
/***/ (function(module, __unusedexports, __webpack_require__) {

"use strict";

const mimicFn = __webpack_require__(750);

const calledFunctions = new WeakMap();

const oneTime = (fn, options = {}) => {
	if (typeof fn !== 'function') {
		throw new TypeError('Expected a function');
	}

	let ret;
	let isCalled = false;
	let callCount = 0;
	const functionName = fn.displayName || fn.name || '<anonymous>';

	const onetime = function (...args) {
		calledFunctions.set(onetime, ++callCount);

		if (isCalled) {
			if (options.throw === true) {
				throw new Error(`Function \`${functionName}\` can only be called once`);
			}

			return ret;
		}

		isCalled = true;
		ret = fn.apply(this, args);
		fn = null;

		return ret;
	};

	mimicFn(onetime, fn);
	calledFunctions.set(onetime, callCount);

	return onetime;
};

module.exports = oneTime;
// TODO: Remove this for the next major release
module.exports.default = oneTime;

module.exports.callCount = fn => {
	if (!calledFunctions.has(fn)) {
		throw new Error(`The given function \`${fn.name}\` is not wrapped by the \`onetime\` package`);
	}

	return calledFunctions.get(fn);
};


/***/ }),

/***/ 729:
/***/ (function(__unusedmodule, exports, __webpack_require__) {

"use strict";

// Copyright (c) Microsoft. All rights reserved.
// Licensed under the MIT license. See LICENSE file in the project root for full license information.
Object.defineProperty(exports, "__esModule", { value: true });
const url = __webpack_require__(835);
const path = __webpack_require__(622);
/**
 * creates an url from a request url and optional base url (http://server:8080)
 * @param {string} resource - a fully qualified url or relative path
 * @param {string} baseUrl - an optional baseUrl (http://server:8080)
 * @return {string} - resultant url
 */
function getUrl(resource, baseUrl) {
    const pathApi = path.posix || path;
    if (!baseUrl) {
        return resource;
    }
    else if (!resource) {
        return baseUrl;
    }
    else {
        const base = url.parse(baseUrl);
        const resultantUrl = url.parse(resource);
        // resource (specific per request) elements take priority
        resultantUrl.protocol = resultantUrl.protocol || base.protocol;
        resultantUrl.auth = resultantUrl.auth || base.auth;
        resultantUrl.host = resultantUrl.host || base.host;
        resultantUrl.pathname = pathApi.resolve(base.pathname, resultantUrl.pathname);
        if (!resultantUrl.pathname.endsWith('/') && resource.endsWith('/')) {
            resultantUrl.pathname += '/';
        }
        return url.format(resultantUrl);
    }
}
exports.getUrl = getUrl;


/***/ }),

/***/ 742:
/***/ (function(module, __unusedexports, __webpack_require__) {

var fs = __webpack_require__(747)
var core
if (process.platform === 'win32' || global.TESTING_WINDOWS) {
  core = __webpack_require__(818)
} else {
  core = __webpack_require__(197)
}

module.exports = isexe
isexe.sync = sync

function isexe (path, options, cb) {
  if (typeof options === 'function') {
    cb = options
    options = {}
  }

  if (!cb) {
    if (typeof Promise !== 'function') {
      throw new TypeError('callback not provided')
    }

    return new Promise(function (resolve, reject) {
      isexe(path, options || {}, function (er, is) {
        if (er) {
          reject(er)
        } else {
          resolve(is)
        }
      })
    })
  }

  core(path, options || {}, function (er, is) {
    // ignore EACCES because that just means we aren't allowed to run it
    if (er) {
      if (er.code === 'EACCES' || options && options.ignoreErrors) {
        er = null
        is = false
      }
    }
    cb(er, is)
  })
}

function sync (path, options) {
  // my kingdom for a filtered catch
  try {
    return core.sync(path, options || {})
  } catch (er) {
    if (options && options.ignoreErrors || er.code === 'EACCES') {
      return false
    } else {
      throw er
    }
  }
}


/***/ }),

/***/ 747:
/***/ (function(module) {

module.exports = require("fs");

/***/ }),

/***/ 749:
/***/ (function(module) {

"use strict";

const SPACES_REGEXP = / +/g;

const joinCommand = (file, args = []) => {
	if (!Array.isArray(args)) {
		return file;
	}

	return [file, ...args].join(' ');
};

// Allow spaces to be escaped by a backslash if not meant as a delimiter
const handleEscaping = (tokens, token, index) => {
	if (index === 0) {
		return [token];
	}

	const previousToken = tokens[tokens.length - 1];

	if (previousToken.endsWith('\\')) {
		return [...tokens.slice(0, -1), `${previousToken.slice(0, -1)} ${token}`];
	}

	return [...tokens, token];
};

// Handle `execa.command()`
const parseCommand = command => {
	return command
		.trim()
		.split(SPACES_REGEXP)
		.reduce(handleEscaping, []);
};

module.exports = {
	joinCommand,
	parseCommand
};


/***/ }),

/***/ 750:
/***/ (function(module) {

"use strict";


const mimicFn = (to, from) => {
	for (const prop of Reflect.ownKeys(from)) {
		Object.defineProperty(to, prop, Object.getOwnPropertyDescriptor(from, prop));
	}

	return to;
};

module.exports = mimicFn;
// TODO: Remove this for the next major release
module.exports.default = mimicFn;


/***/ }),

/***/ 761:
/***/ (function(module) {

/**
 * Helpers.
 */

var s = 1000;
var m = s * 60;
var h = m * 60;
var d = h * 24;
var y = d * 365.25;

/**
 * Parse or format the given `val`.
 *
 * Options:
 *
 *  - `long` verbose formatting [false]
 *
 * @param {String|Number} val
 * @param {Object} [options]
 * @throws {Error} throw an error if val is not a non-empty string or a number
 * @return {String|Number}
 * @api public
 */

module.exports = function(val, options) {
  options = options || {};
  var type = typeof val;
  if (type === 'string' && val.length > 0) {
    return parse(val);
  } else if (type === 'number' && isNaN(val) === false) {
    return options.long ? fmtLong(val) : fmtShort(val);
  }
  throw new Error(
    'val is not a non-empty string or a valid number. val=' +
      JSON.stringify(val)
  );
};

/**
 * Parse the given `str` and return milliseconds.
 *
 * @param {String} str
 * @return {Number}
 * @api private
 */

function parse(str) {
  str = String(str);
  if (str.length > 100) {
    return;
  }
  var match = /^((?:\d+)?\.?\d+) *(milliseconds?|msecs?|ms|seconds?|secs?|s|minutes?|mins?|m|hours?|hrs?|h|days?|d|years?|yrs?|y)?$/i.exec(
    str
  );
  if (!match) {
    return;
  }
  var n = parseFloat(match[1]);
  var type = (match[2] || 'ms').toLowerCase();
  switch (type) {
    case 'years':
    case 'year':
    case 'yrs':
    case 'yr':
    case 'y':
      return n * y;
    case 'days':
    case 'day':
    case 'd':
      return n * d;
    case 'hours':
    case 'hour':
    case 'hrs':
    case 'hr':
    case 'h':
      return n * h;
    case 'minutes':
    case 'minute':
    case 'mins':
    case 'min':
    case 'm':
      return n * m;
    case 'seconds':
    case 'second':
    case 'secs':
    case 'sec':
    case 's':
      return n * s;
    case 'milliseconds':
    case 'millisecond':
    case 'msecs':
    case 'msec':
    case 'ms':
      return n;
    default:
      return undefined;
  }
}

/**
 * Short format for `ms`.
 *
 * @param {Number} ms
 * @return {String}
 * @api private
 */

function fmtShort(ms) {
  if (ms >= d) {
    return Math.round(ms / d) + 'd';
  }
  if (ms >= h) {
    return Math.round(ms / h) + 'h';
  }
  if (ms >= m) {
    return Math.round(ms / m) + 'm';
  }
  if (ms >= s) {
    return Math.round(ms / s) + 's';
  }
  return ms + 'ms';
}

/**
 * Long format for `ms`.
 *
 * @param {Number} ms
 * @return {String}
 * @api private
 */

function fmtLong(ms) {
  return plural(ms, d, 'day') ||
    plural(ms, h, 'hour') ||
    plural(ms, m, 'minute') ||
    plural(ms, s, 'second') ||
    ms + ' ms';
}

/**
 * Pluralization helper.
 */

function plural(ms, n, name) {
  if (ms < n) {
    return;
  }
  if (ms < n * 1.5) {
    return Math.floor(ms / n) + ' ' + name;
  }
  return Math.ceil(ms / n) + ' ' + name + 's';
}


/***/ }),

/***/ 778:
/***/ (function(module, __unusedexports, __webpack_require__) {

"use strict";


const { PassThrough } = __webpack_require__(413);

module.exports = function (/*streams...*/) {
  var sources = []
  var output  = new PassThrough({objectMode: true})

  output.setMaxListeners(0)

  output.add = add
  output.isEmpty = isEmpty

  output.on('unpipe', remove)

  Array.prototype.slice.call(arguments).forEach(add)

  return output

  function add (source) {
    if (Array.isArray(source)) {
      source.forEach(add)
      return this
    }

    sources.push(source);
    source.once('end', remove.bind(null, source))
    source.once('error', output.emit.bind(output, 'error'))
    source.pipe(output, {end: false})
    return this
  }

  function isEmpty () {
    return sources.length == 0;
  }

  function remove (source) {
    sources = sources.filter(function (it) { return it !== source })
    if (!sources.length && output.readable) { output.end() }
  }
}


/***/ }),

/***/ 781:
/***/ (function(module) {

"use strict";

const mergePromiseProperty = (spawned, promise, property) => {
	// Starting the main `promise` is deferred to avoid consuming streams
	const value = typeof promise === 'function' ?
		(...args) => promise()[property](...args) :
		promise[property].bind(promise);

	Object.defineProperty(spawned, property, {
		value,
		writable: true,
		enumerable: false,
		configurable: true
	});
};

// The return value is a mixin of `childProcess` and `Promise`
const mergePromise = (spawned, promise) => {
	mergePromiseProperty(spawned, promise, 'then');
	mergePromiseProperty(spawned, promise, 'catch');

	// TODO: Remove the `if`-guard when targeting Node.js 10
	if (Promise.prototype.finally) {
		mergePromiseProperty(spawned, promise, 'finally');
	}

	return spawned;
};

// Use promises instead of `child_process` events
const getSpawnedPromise = spawned => {
	return new Promise((resolve, reject) => {
		spawned.on('exit', (exitCode, signal) => {
			resolve({exitCode, signal});
		});

		spawned.on('error', error => {
			reject(error);
		});

		if (spawned.stdin) {
			spawned.stdin.on('error', error => {
				reject(error);
			});
		}
	});
};

module.exports = {
	mergePromise,
	getSpawnedPromise
};



/***/ }),

/***/ 784:
/***/ (function(module, __unusedexports, __webpack_require__) {

/**
 * Detect Electron renderer process, which is node, but we should
 * treat as a browser.
 */

if (typeof process !== 'undefined' && process.type === 'renderer') {
  module.exports = __webpack_require__(794);
} else {
  module.exports = __webpack_require__(81);
}


/***/ }),

/***/ 794:
/***/ (function(module, exports, __webpack_require__) {

/**
 * This is the web browser implementation of `debug()`.
 *
 * Expose `debug()` as the module.
 */

exports = module.exports = __webpack_require__(25);
exports.log = log;
exports.formatArgs = formatArgs;
exports.save = save;
exports.load = load;
exports.useColors = useColors;
exports.storage = 'undefined' != typeof chrome
               && 'undefined' != typeof chrome.storage
                  ? chrome.storage.local
                  : localstorage();

/**
 * Colors.
 */

exports.colors = [
  'lightseagreen',
  'forestgreen',
  'goldenrod',
  'dodgerblue',
  'darkorchid',
  'crimson'
];

/**
 * Currently only WebKit-based Web Inspectors, Firefox >= v31,
 * and the Firebug extension (any Firefox version) are known
 * to support "%c" CSS customizations.
 *
 * TODO: add a `localStorage` variable to explicitly enable/disable colors
 */

function useColors() {
  // NB: In an Electron preload script, document will be defined but not fully
  // initialized. Since we know we're in Chrome, we'll just detect this case
  // explicitly
  if (typeof window !== 'undefined' && window.process && window.process.type === 'renderer') {
    return true;
  }

  // is webkit? http://stackoverflow.com/a/16459606/376773
  // document is undefined in react-native: https://github.com/facebook/react-native/pull/1632
  return (typeof document !== 'undefined' && document.documentElement && document.documentElement.style && document.documentElement.style.WebkitAppearance) ||
    // is firebug? http://stackoverflow.com/a/398120/376773
    (typeof window !== 'undefined' && window.console && (window.console.firebug || (window.console.exception && window.console.table))) ||
    // is firefox >= v31?
    // https://developer.mozilla.org/en-US/docs/Tools/Web_Console#Styling_messages
    (typeof navigator !== 'undefined' && navigator.userAgent && navigator.userAgent.toLowerCase().match(/firefox\/(\d+)/) && parseInt(RegExp.$1, 10) >= 31) ||
    // double check webkit in userAgent just in case we are in a worker
    (typeof navigator !== 'undefined' && navigator.userAgent && navigator.userAgent.toLowerCase().match(/applewebkit\/(\d+)/));
}

/**
 * Map %j to `JSON.stringify()`, since no Web Inspectors do that by default.
 */

exports.formatters.j = function(v) {
  try {
    return JSON.stringify(v);
  } catch (err) {
    return '[UnexpectedJSONParseError]: ' + err.message;
  }
};


/**
 * Colorize log arguments if enabled.
 *
 * @api public
 */

function formatArgs(args) {
  var useColors = this.useColors;

  args[0] = (useColors ? '%c' : '')
    + this.namespace
    + (useColors ? ' %c' : ' ')
    + args[0]
    + (useColors ? '%c ' : ' ')
    + '+' + exports.humanize(this.diff);

  if (!useColors) return;

  var c = 'color: ' + this.color;
  args.splice(1, 0, c, 'color: inherit')

  // the final "%c" is somewhat tricky, because there could be other
  // arguments passed either before or after the %c, so we need to
  // figure out the correct index to insert the CSS into
  var index = 0;
  var lastC = 0;
  args[0].replace(/%[a-zA-Z%]/g, function(match) {
    if ('%%' === match) return;
    index++;
    if ('%c' === match) {
      // we only are interested in the *last* %c
      // (the user may have provided their own)
      lastC = index;
    }
  });

  args.splice(lastC, 0, c);
}

/**
 * Invokes `console.log()` when available.
 * No-op when `console.log` is not a "function".
 *
 * @api public
 */

function log() {
  // this hackery is required for IE8/9, where
  // the `console.log` function doesn't have 'apply'
  return 'object' === typeof console
    && console.log
    && Function.prototype.apply.call(console.log, console, arguments);
}

/**
 * Save `namespaces`.
 *
 * @param {String} namespaces
 * @api private
 */

function save(namespaces) {
  try {
    if (null == namespaces) {
      exports.storage.removeItem('debug');
    } else {
      exports.storage.debug = namespaces;
    }
  } catch(e) {}
}

/**
 * Load `namespaces`.
 *
 * @return {String} returns the previously persisted debug modes
 * @api private
 */

function load() {
  var r;
  try {
    r = exports.storage.debug;
  } catch(e) {}

  // If debug isn't set in LS, and we're in Electron, try to load $DEBUG
  if (!r && typeof process !== 'undefined' && 'env' in process) {
    r = process.env.DEBUG;
  }

  return r;
}

/**
 * Enable namespaces listed in `localStorage.debug` initially.
 */

exports.enable(load());

/**
 * Localstorage attempts to return the localstorage.
 *
 * This is necessary because safari throws
 * when a user disables cookies/localstorage
 * and you attempt to access it.
 *
 * @return {LocalStorage}
 * @api private
 */

function localstorage() {
  try {
    return window.localStorage;
  } catch (e) {}
}


/***/ }),

/***/ 814:
/***/ (function(module, __unusedexports, __webpack_require__) {

const isWindows = process.platform === 'win32' ||
    process.env.OSTYPE === 'cygwin' ||
    process.env.OSTYPE === 'msys'

const path = __webpack_require__(622)
const COLON = isWindows ? ';' : ':'
const isexe = __webpack_require__(742)

const getNotFoundError = (cmd) =>
  Object.assign(new Error(`not found: ${cmd}`), { code: 'ENOENT' })

const getPathInfo = (cmd, opt) => {
  const colon = opt.colon || COLON

  // If it has a slash, then we don't bother searching the pathenv.
  // just check the file itself, and that's it.
  const pathEnv = cmd.match(/\//) || isWindows && cmd.match(/\\/) ? ['']
    : (
      [
        // windows always checks the cwd first
        ...(isWindows ? [process.cwd()] : []),
        ...(opt.path || process.env.PATH ||
          /* istanbul ignore next: very unusual */ '').split(colon),
      ]
    )
  const pathExtExe = isWindows
    ? opt.pathExt || process.env.PATHEXT || '.EXE;.CMD;.BAT;.COM'
    : ''
  const pathExt = isWindows ? pathExtExe.split(colon) : ['']

  if (isWindows) {
    if (cmd.indexOf('.') !== -1 && pathExt[0] !== '')
      pathExt.unshift('')
  }

  return {
    pathEnv,
    pathExt,
    pathExtExe,
  }
}

const which = (cmd, opt, cb) => {
  if (typeof opt === 'function') {
    cb = opt
    opt = {}
  }
  if (!opt)
    opt = {}

  const { pathEnv, pathExt, pathExtExe } = getPathInfo(cmd, opt)
  const found = []

  const step = i => new Promise((resolve, reject) => {
    if (i === pathEnv.length)
      return opt.all && found.length ? resolve(found)
        : reject(getNotFoundError(cmd))

    const ppRaw = pathEnv[i]
    const pathPart = /^".*"$/.test(ppRaw) ? ppRaw.slice(1, -1) : ppRaw

    const pCmd = path.join(pathPart, cmd)
    const p = !pathPart && /^\.[\\\/]/.test(cmd) ? cmd.slice(0, 2) + pCmd
      : pCmd

    resolve(subStep(p, i, 0))
  })

  const subStep = (p, i, ii) => new Promise((resolve, reject) => {
    if (ii === pathExt.length)
      return resolve(step(i + 1))
    const ext = pathExt[ii]
    isexe(p + ext, { pathExt: pathExtExe }, (er, is) => {
      if (!er && is) {
        if (opt.all)
          found.push(p + ext)
        else
          return resolve(p + ext)
      }
      return resolve(subStep(p, i, ii + 1))
    })
  })

  return cb ? step(0).then(res => cb(null, res), cb) : step(0)
}

const whichSync = (cmd, opt) => {
  opt = opt || {}

  const { pathEnv, pathExt, pathExtExe } = getPathInfo(cmd, opt)
  const found = []

  for (let i = 0; i < pathEnv.length; i ++) {
    const ppRaw = pathEnv[i]
    const pathPart = /^".*"$/.test(ppRaw) ? ppRaw.slice(1, -1) : ppRaw

    const pCmd = path.join(pathPart, cmd)
    const p = !pathPart && /^\.[\\\/]/.test(cmd) ? cmd.slice(0, 2) + pCmd
      : pCmd

    for (let j = 0; j < pathExt.length; j ++) {
      const cur = p + pathExt[j]
      try {
        const is = isexe.sync(cur, { pathExt: pathExtExe })
        if (is) {
          if (opt.all)
            found.push(cur)
          else
            return cur
        }
      } catch (ex) {}
    }
  }

  if (opt.all && found.length)
    return found

  if (opt.nothrow)
    return null

  throw getNotFoundError(cmd)
}

module.exports = which
which.sync = whichSync


/***/ }),

/***/ 816:
/***/ (function(module) {

"use strict";

module.exports = /^#!(.*)/;


/***/ }),

/***/ 818:
/***/ (function(module, __unusedexports, __webpack_require__) {

module.exports = isexe
isexe.sync = sync

var fs = __webpack_require__(747)

function checkPathExt (path, options) {
  var pathext = options.pathExt !== undefined ?
    options.pathExt : process.env.PATHEXT

  if (!pathext) {
    return true
  }

  pathext = pathext.split(';')
  if (pathext.indexOf('') !== -1) {
    return true
  }
  for (var i = 0; i < pathext.length; i++) {
    var p = pathext[i].toLowerCase()
    if (p && path.substr(-p.length).toLowerCase() === p) {
      return true
    }
  }
  return false
}

function checkStat (stat, path, options) {
  if (!stat.isSymbolicLink() && !stat.isFile()) {
    return false
  }
  return checkPathExt(path, options)
}

function isexe (path, options, cb) {
  fs.stat(path, function (er, stat) {
    cb(er, er ? false : checkStat(stat, path, options))
  })
}

function sync (path, options) {
  return checkStat(fs.statSync(path), path, options)
}


/***/ }),

/***/ 826:
/***/ (function(module, __unusedexports, __webpack_require__) {

var rng = __webpack_require__(139);
var bytesToUuid = __webpack_require__(722);

function v4(options, buf, offset) {
  var i = buf && offset || 0;

  if (typeof(options) == 'string') {
    buf = options === 'binary' ? new Array(16) : null;
    options = null;
  }
  options = options || {};

  var rnds = options.random || (options.rng || rng)();

  // Per 4.4, set bits for version and `clock_seq_hi_and_reserved`
  rnds[6] = (rnds[6] & 0x0f) | 0x40;
  rnds[8] = (rnds[8] & 0x3f) | 0x80;

  // Copy bytes to buffer, if provided
  if (buf) {
    for (var ii = 0; ii < 16; ++ii) {
      buf[i + ii] = rnds[ii];
    }
  }

  return buf || bytesToUuid(rnds);
}

module.exports = v4;


/***/ }),

/***/ 835:
/***/ (function(module) {

module.exports = require("url");

/***/ }),

/***/ 856:
/***/ (function(module, __unusedexports, __webpack_require__) {

module.exports = __webpack_require__(141);


/***/ }),

/***/ 866:
/***/ (function(module, __unusedexports, __webpack_require__) {

"use strict";

const shebangRegex = __webpack_require__(816);

module.exports = (string = '') => {
	const match = string.match(shebangRegex);

	if (!match) {
		return null;
	}

	const [path, argument] = match[0].replace(/#! ?/, '').split(' ');
	const binary = path.split('/').pop();

	if (binary === 'env') {
		return argument;
	}

	return argument ? `${binary} ${argument}` : binary;
};


/***/ }),

/***/ 867:
/***/ (function(__unusedmodule, exports, __webpack_require__) {

"use strict";

var __awaiter = (this && this.__awaiter) || function (thisArg, _arguments, P, generator) {
    function adopt(value) { return value instanceof P ? value : new P(function (resolve) { resolve(value); }); }
    return new (P || (P = Promise))(function (resolve, reject) {
        function fulfilled(value) { try { step(generator.next(value)); } catch (e) { reject(e); } }
        function rejected(value) { try { step(generator["throw"](value)); } catch (e) { reject(e); } }
        function step(result) { result.done ? resolve(result.value) : adopt(result.value).then(fulfilled, rejected); }
        step((generator = generator.apply(thisArg, _arguments || [])).next());
    });
};
var __importStar = (this && this.__importStar) || function (mod) {
    if (mod && mod.__esModule) return mod;
    var result = {};
    if (mod != null) for (var k in mod) if (Object.hasOwnProperty.call(mod, k)) result[k] = mod[k];
    result["default"] = mod;
    return result;
};
Object.defineProperty(exports, "__esModule", { value: true });
const core = __importStar(__webpack_require__(470));
const io = __importStar(__webpack_require__(1));
const fs = __importStar(__webpack_require__(747));
const os = __importStar(__webpack_require__(87));
const path = __importStar(__webpack_require__(622));
const uuidV4 = __importStar(__webpack_require__(826));
const constants_1 = __webpack_require__(929);
// From https://github.com/actions/toolkit/blob/master/packages/tool-cache/src/tool-cache.ts#L23
function createTempDirectory() {
    return __awaiter(this, void 0, void 0, function* () {
        const IS_WINDOWS = process.platform === "win32";
        let tempDirectory = process.env["RUNNER_TEMP"] || "";
        if (!tempDirectory) {
            let baseLocation;
            if (IS_WINDOWS) {
                // On Windows use the USERPROFILE env variable
                baseLocation = process.env["USERPROFILE"] || "C:\\";
            }
            else {
                if (process.platform === "darwin") {
                    baseLocation = "/Users";
                }
                else {
                    baseLocation = "/home";
                }
            }
            tempDirectory = path.join(baseLocation, "actions", "temp");
        }
        const dest = path.join(tempDirectory, uuidV4.default());
        yield io.mkdirP(dest);
        return dest;
    });
}
exports.createTempDirectory = createTempDirectory;
function getArchiveFileSize(path) {
    return fs.statSync(path).size;
}
exports.getArchiveFileSize = getArchiveFileSize;
function isExactKeyMatch(key, cacheResult) {
    return !!(cacheResult &&
        cacheResult.cacheKey &&
        cacheResult.cacheKey.localeCompare(key, undefined, {
            sensitivity: "accent"
        }) === 0);
}
exports.isExactKeyMatch = isExactKeyMatch;
function setOutputAndState(key, cacheResult) {
    setCacheHitOutput(isExactKeyMatch(key, cacheResult));
    // Store the cache result if it exists
    cacheResult && setCacheState(cacheResult);
}
exports.setOutputAndState = setOutputAndState;
function getCacheState() {
    const stateData = core.getState(constants_1.State.CacheResult);
    core.debug(`State: ${stateData}`);
    return (stateData && JSON.parse(stateData));
}
exports.getCacheState = getCacheState;
function setCacheState(state) {
    core.saveState(constants_1.State.CacheResult, JSON.stringify(state));
}
exports.setCacheState = setCacheState;
function setCacheHitOutput(isCacheHit) {
    core.setOutput(constants_1.Outputs.CacheHit, isCacheHit.toString());
}
exports.setCacheHitOutput = setCacheHitOutput;
function resolvePath(filePath) {
    if (filePath[0] === "~") {
        const home = os.homedir();
        if (!home) {
            throw new Error("Unable to resolve `~` to HOME");
        }
        return path.join(home, filePath.slice(1));
    }
    return path.resolve(filePath);
}
exports.resolvePath = resolvePath;


/***/ }),

/***/ 874:
/***/ (function(__unusedmodule, exports, __webpack_require__) {

"use strict";

// Copyright (c) Microsoft. All rights reserved.
// Licensed under the MIT license. See LICENSE file in the project root for full license information.
var __awaiter = (this && this.__awaiter) || function (thisArg, _arguments, P, generator) {
    return new (P || (P = Promise))(function (resolve, reject) {
        function fulfilled(value) { try { step(generator.next(value)); } catch (e) { reject(e); } }
        function rejected(value) { try { step(generator["throw"](value)); } catch (e) { reject(e); } }
        function step(result) { result.done ? resolve(result.value) : new P(function (resolve) { resolve(result.value); }).then(fulfilled, rejected); }
        step((generator = generator.apply(thisArg, _arguments || [])).next());
    });
};
Object.defineProperty(exports, "__esModule", { value: true });
const url = __webpack_require__(835);
const http = __webpack_require__(605);
const https = __webpack_require__(34);
let fs;
let tunnel;
var HttpCodes;
(function (HttpCodes) {
    HttpCodes[HttpCodes["OK"] = 200] = "OK";
    HttpCodes[HttpCodes["MultipleChoices"] = 300] = "MultipleChoices";
    HttpCodes[HttpCodes["MovedPermanently"] = 301] = "MovedPermanently";
    HttpCodes[HttpCodes["ResourceMoved"] = 302] = "ResourceMoved";
    HttpCodes[HttpCodes["SeeOther"] = 303] = "SeeOther";
    HttpCodes[HttpCodes["NotModified"] = 304] = "NotModified";
    HttpCodes[HttpCodes["UseProxy"] = 305] = "UseProxy";
    HttpCodes[HttpCodes["SwitchProxy"] = 306] = "SwitchProxy";
    HttpCodes[HttpCodes["TemporaryRedirect"] = 307] = "TemporaryRedirect";
    HttpCodes[HttpCodes["PermanentRedirect"] = 308] = "PermanentRedirect";
    HttpCodes[HttpCodes["BadRequest"] = 400] = "BadRequest";
    HttpCodes[HttpCodes["Unauthorized"] = 401] = "Unauthorized";
    HttpCodes[HttpCodes["PaymentRequired"] = 402] = "PaymentRequired";
    HttpCodes[HttpCodes["Forbidden"] = 403] = "Forbidden";
    HttpCodes[HttpCodes["NotFound"] = 404] = "NotFound";
    HttpCodes[HttpCodes["MethodNotAllowed"] = 405] = "MethodNotAllowed";
    HttpCodes[HttpCodes["NotAcceptable"] = 406] = "NotAcceptable";
    HttpCodes[HttpCodes["ProxyAuthenticationRequired"] = 407] = "ProxyAuthenticationRequired";
    HttpCodes[HttpCodes["RequestTimeout"] = 408] = "RequestTimeout";
    HttpCodes[HttpCodes["Conflict"] = 409] = "Conflict";
    HttpCodes[HttpCodes["Gone"] = 410] = "Gone";
    HttpCodes[HttpCodes["InternalServerError"] = 500] = "InternalServerError";
    HttpCodes[HttpCodes["NotImplemented"] = 501] = "NotImplemented";
    HttpCodes[HttpCodes["BadGateway"] = 502] = "BadGateway";
    HttpCodes[HttpCodes["ServiceUnavailable"] = 503] = "ServiceUnavailable";
    HttpCodes[HttpCodes["GatewayTimeout"] = 504] = "GatewayTimeout";
})(HttpCodes = exports.HttpCodes || (exports.HttpCodes = {}));
const HttpRedirectCodes = [HttpCodes.MovedPermanently, HttpCodes.ResourceMoved, HttpCodes.SeeOther, HttpCodes.TemporaryRedirect, HttpCodes.PermanentRedirect];
const HttpResponseRetryCodes = [HttpCodes.BadGateway, HttpCodes.ServiceUnavailable, HttpCodes.GatewayTimeout];
const RetryableHttpVerbs = ['OPTIONS', 'GET', 'DELETE', 'HEAD'];
const ExponentialBackoffCeiling = 10;
const ExponentialBackoffTimeSlice = 5;
class HttpClientResponse {
    constructor(message) {
        this.message = message;
    }
    readBody() {
        return new Promise((resolve, reject) => __awaiter(this, void 0, void 0, function* () {
            let output = '';
            this.message.on('data', (chunk) => {
                output += chunk;
            });
            this.message.on('end', () => {
                resolve(output);
            });
        }));
    }
}
exports.HttpClientResponse = HttpClientResponse;
function isHttps(requestUrl) {
    let parsedUrl = url.parse(requestUrl);
    return parsedUrl.protocol === 'https:';
}
exports.isHttps = isHttps;
var EnvironmentVariables;
(function (EnvironmentVariables) {
    EnvironmentVariables["HTTP_PROXY"] = "HTTP_PROXY";
    EnvironmentVariables["HTTPS_PROXY"] = "HTTPS_PROXY";
})(EnvironmentVariables || (EnvironmentVariables = {}));
class HttpClient {
    constructor(userAgent, handlers, requestOptions) {
        this._ignoreSslError = false;
        this._allowRedirects = true;
        this._maxRedirects = 50;
        this._allowRetries = false;
        this._maxRetries = 1;
        this._keepAlive = false;
        this._disposed = false;
        this.userAgent = userAgent;
        this.handlers = handlers || [];
        this.requestOptions = requestOptions;
        if (requestOptions) {
            if (requestOptions.ignoreSslError != null) {
                this._ignoreSslError = requestOptions.ignoreSslError;
            }
            this._socketTimeout = requestOptions.socketTimeout;
            this._httpProxy = requestOptions.proxy;
            if (requestOptions.proxy && requestOptions.proxy.proxyBypassHosts) {
                this._httpProxyBypassHosts = [];
                requestOptions.proxy.proxyBypassHosts.forEach(bypass => {
                    this._httpProxyBypassHosts.push(new RegExp(bypass, 'i'));
                });
            }
            this._certConfig = requestOptions.cert;
            if (this._certConfig) {
                // If using cert, need fs
                fs = __webpack_require__(747);
                // cache the cert content into memory, so we don't have to read it from disk every time 
                if (this._certConfig.caFile && fs.existsSync(this._certConfig.caFile)) {
                    this._ca = fs.readFileSync(this._certConfig.caFile, 'utf8');
                }
                if (this._certConfig.certFile && fs.existsSync(this._certConfig.certFile)) {
                    this._cert = fs.readFileSync(this._certConfig.certFile, 'utf8');
                }
                if (this._certConfig.keyFile && fs.existsSync(this._certConfig.keyFile)) {
                    this._key = fs.readFileSync(this._certConfig.keyFile, 'utf8');
                }
            }
            if (requestOptions.allowRedirects != null) {
                this._allowRedirects = requestOptions.allowRedirects;
            }
            if (requestOptions.maxRedirects != null) {
                this._maxRedirects = Math.max(requestOptions.maxRedirects, 0);
            }
            if (requestOptions.keepAlive != null) {
                this._keepAlive = requestOptions.keepAlive;
            }
            if (requestOptions.allowRetries != null) {
                this._allowRetries = requestOptions.allowRetries;
            }
            if (requestOptions.maxRetries != null) {
                this._maxRetries = requestOptions.maxRetries;
            }
        }
    }
    options(requestUrl, additionalHeaders) {
        return this.request('OPTIONS', requestUrl, null, additionalHeaders || {});
    }
    get(requestUrl, additionalHeaders) {
        return this.request('GET', requestUrl, null, additionalHeaders || {});
    }
    del(requestUrl, additionalHeaders) {
        return this.request('DELETE', requestUrl, null, additionalHeaders || {});
    }
    post(requestUrl, data, additionalHeaders) {
        return this.request('POST', requestUrl, data, additionalHeaders || {});
    }
    patch(requestUrl, data, additionalHeaders) {
        return this.request('PATCH', requestUrl, data, additionalHeaders || {});
    }
    put(requestUrl, data, additionalHeaders) {
        return this.request('PUT', requestUrl, data, additionalHeaders || {});
    }
    head(requestUrl, additionalHeaders) {
        return this.request('HEAD', requestUrl, null, additionalHeaders || {});
    }
    sendStream(verb, requestUrl, stream, additionalHeaders) {
        return this.request(verb, requestUrl, stream, additionalHeaders);
    }
    /**
     * Makes a raw http request.
     * All other methods such as get, post, patch, and request ultimately call this.
     * Prefer get, del, post and patch
     */
    request(verb, requestUrl, data, headers) {
        return __awaiter(this, void 0, void 0, function* () {
            if (this._disposed) {
                throw new Error("Client has already been disposed.");
            }
            let info = this._prepareRequest(verb, requestUrl, headers);
            // Only perform retries on reads since writes may not be idempotent.
            let maxTries = (this._allowRetries && RetryableHttpVerbs.indexOf(verb) != -1) ? this._maxRetries + 1 : 1;
            let numTries = 0;
            let response;
            while (numTries < maxTries) {
                response = yield this.requestRaw(info, data);
                // Check if it's an authentication challenge
                if (response && response.message && response.message.statusCode === HttpCodes.Unauthorized) {
                    let authenticationHandler;
                    for (let i = 0; i < this.handlers.length; i++) {
                        if (this.handlers[i].canHandleAuthentication(response)) {
                            authenticationHandler = this.handlers[i];
                            break;
                        }
                    }
                    if (authenticationHandler) {
                        return authenticationHandler.handleAuthentication(this, info, data);
                    }
                    else {
                        // We have received an unauthorized response but have no handlers to handle it.
                        // Let the response return to the caller.
                        return response;
                    }
                }
                let redirectsRemaining = this._maxRedirects;
                while (HttpRedirectCodes.indexOf(response.message.statusCode) != -1
                    && this._allowRedirects
                    && redirectsRemaining > 0) {
                    const redirectUrl = response.message.headers["location"];
                    if (!redirectUrl) {
                        // if there's no location to redirect to, we won't
                        break;
                    }
                    // we need to finish reading the response before reassigning response
                    // which will leak the open socket.
                    yield response.readBody();
                    // let's make the request with the new redirectUrl
                    info = this._prepareRequest(verb, redirectUrl, headers);
                    response = yield this.requestRaw(info, data);
                    redirectsRemaining--;
                }
                if (HttpResponseRetryCodes.indexOf(response.message.statusCode) == -1) {
                    // If not a retry code, return immediately instead of retrying
                    return response;
                }
                numTries += 1;
                if (numTries < maxTries) {
                    yield response.readBody();
                    yield this._performExponentialBackoff(numTries);
                }
            }
            return response;
        });
    }
    /**
     * Needs to be called if keepAlive is set to true in request options.
     */
    dispose() {
        if (this._agent) {
            this._agent.destroy();
        }
        this._disposed = true;
    }
    /**
     * Raw request.
     * @param info
     * @param data
     */
    requestRaw(info, data) {
        return new Promise((resolve, reject) => {
            let callbackForResult = function (err, res) {
                if (err) {
                    reject(err);
                }
                resolve(res);
            };
            this.requestRawWithCallback(info, data, callbackForResult);
        });
    }
    /**
     * Raw request with callback.
     * @param info
     * @param data
     * @param onResult
     */
    requestRawWithCallback(info, data, onResult) {
        let socket;
        let isDataString = typeof (data) === 'string';
        if (typeof (data) === 'string') {
            info.options.headers["Content-Length"] = Buffer.byteLength(data, 'utf8');
        }
        let callbackCalled = false;
        let handleResult = (err, res) => {
            if (!callbackCalled) {
                callbackCalled = true;
                onResult(err, res);
            }
        };
        let req = info.httpModule.request(info.options, (msg) => {
            let res = new HttpClientResponse(msg);
            handleResult(null, res);
        });
        req.on('socket', (sock) => {
            socket = sock;
        });
        // If we ever get disconnected, we want the socket to timeout eventually
        req.setTimeout(this._socketTimeout || 3 * 60000, () => {
            if (socket) {
                socket.end();
            }
            handleResult(new Error('Request timeout: ' + info.options.path), null);
        });
        req.on('error', function (err) {
            // err has statusCode property
            // res should have headers
            handleResult(err, null);
        });
        if (data && typeof (data) === 'string') {
            req.write(data, 'utf8');
        }
        if (data && typeof (data) !== 'string') {
            data.on('close', function () {
                req.end();
            });
            data.pipe(req);
        }
        else {
            req.end();
        }
    }
    _prepareRequest(method, requestUrl, headers) {
        const info = {};
        info.parsedUrl = url.parse(requestUrl);
        const usingSsl = info.parsedUrl.protocol === 'https:';
        info.httpModule = usingSsl ? https : http;
        const defaultPort = usingSsl ? 443 : 80;
        info.options = {};
        info.options.host = info.parsedUrl.hostname;
        info.options.port = info.parsedUrl.port ? parseInt(info.parsedUrl.port) : defaultPort;
        info.options.path = (info.parsedUrl.pathname || '') + (info.parsedUrl.search || '');
        info.options.method = method;
        info.options.headers = this._mergeHeaders(headers);
        info.options.headers["user-agent"] = this.userAgent;
        info.options.agent = this._getAgent(requestUrl);
        // gives handlers an opportunity to participate
        if (this.handlers && !this._isPresigned(requestUrl)) {
            this.handlers.forEach((handler) => {
                handler.prepareRequest(info.options);
            });
        }
        return info;
    }
    _isPresigned(requestUrl) {
        if (this.requestOptions && this.requestOptions.presignedUrlPatterns) {
            const patterns = this.requestOptions.presignedUrlPatterns;
            for (let i = 0; i < patterns.length; i++) {
                if (requestUrl.match(patterns[i])) {
                    return true;
                }
            }
        }
        return false;
    }
    _mergeHeaders(headers) {
        const lowercaseKeys = obj => Object.keys(obj).reduce((c, k) => (c[k.toLowerCase()] = obj[k], c), {});
        if (this.requestOptions && this.requestOptions.headers) {
            return Object.assign({}, lowercaseKeys(this.requestOptions.headers), lowercaseKeys(headers));
        }
        return lowercaseKeys(headers || {});
    }
    _getAgent(requestUrl) {
        let agent;
        let proxy = this._getProxy(requestUrl);
        let useProxy = proxy.proxyUrl && proxy.proxyUrl.hostname && !this._isBypassProxy(requestUrl);
        if (this._keepAlive && useProxy) {
            agent = this._proxyAgent;
        }
        if (this._keepAlive && !useProxy) {
            agent = this._agent;
        }
        // if agent is already assigned use that agent.
        if (!!agent) {
            return agent;
        }
        let parsedUrl = url.parse(requestUrl);
        const usingSsl = parsedUrl.protocol === 'https:';
        let maxSockets = 100;
        if (!!this.requestOptions) {
            maxSockets = this.requestOptions.maxSockets || http.globalAgent.maxSockets;
        }
        if (useProxy) {
            // If using proxy, need tunnel
            if (!tunnel) {
                tunnel = __webpack_require__(856);
            }
            const agentOptions = {
                maxSockets: maxSockets,
                keepAlive: this._keepAlive,
                proxy: {
                    proxyAuth: proxy.proxyAuth,
                    host: proxy.proxyUrl.hostname,
                    port: proxy.proxyUrl.port
                },
            };
            let tunnelAgent;
            const overHttps = proxy.proxyUrl.protocol === 'https:';
            if (usingSsl) {
                tunnelAgent = overHttps ? tunnel.httpsOverHttps : tunnel.httpsOverHttp;
            }
            else {
                tunnelAgent = overHttps ? tunnel.httpOverHttps : tunnel.httpOverHttp;
            }
            agent = tunnelAgent(agentOptions);
            this._proxyAgent = agent;
        }
        // if reusing agent across request and tunneling agent isn't assigned create a new agent
        if (this._keepAlive && !agent) {
            const options = { keepAlive: this._keepAlive, maxSockets: maxSockets };
            agent = usingSsl ? new https.Agent(options) : new http.Agent(options);
            this._agent = agent;
        }
        // if not using private agent and tunnel agent isn't setup then use global agent
        if (!agent) {
            agent = usingSsl ? https.globalAgent : http.globalAgent;
        }
        if (usingSsl && this._ignoreSslError) {
            // we don't want to set NODE_TLS_REJECT_UNAUTHORIZED=0 since that will affect request for entire process
            // http.RequestOptions doesn't expose a way to modify RequestOptions.agent.options
            // we have to cast it to any and change it directly
            agent.options = Object.assign(agent.options || {}, { rejectUnauthorized: false });
        }
        if (usingSsl && this._certConfig) {
            agent.options = Object.assign(agent.options || {}, { ca: this._ca, cert: this._cert, key: this._key, passphrase: this._certConfig.passphrase });
        }
        return agent;
    }
    _getProxy(requestUrl) {
        const parsedUrl = url.parse(requestUrl);
        let usingSsl = parsedUrl.protocol === 'https:';
        let proxyConfig = this._httpProxy;
        // fallback to http_proxy and https_proxy env
        let https_proxy = process.env[EnvironmentVariables.HTTPS_PROXY];
        let http_proxy = process.env[EnvironmentVariables.HTTP_PROXY];
        if (!proxyConfig) {
            if (https_proxy && usingSsl) {
                proxyConfig = {
                    proxyUrl: https_proxy
                };
            }
            else if (http_proxy) {
                proxyConfig = {
                    proxyUrl: http_proxy
                };
            }
        }
        let proxyUrl;
        let proxyAuth;
        if (proxyConfig) {
            if (proxyConfig.proxyUrl.length > 0) {
                proxyUrl = url.parse(proxyConfig.proxyUrl);
            }
            if (proxyConfig.proxyUsername || proxyConfig.proxyPassword) {
                proxyAuth = proxyConfig.proxyUsername + ":" + proxyConfig.proxyPassword;
            }
        }
        return { proxyUrl: proxyUrl, proxyAuth: proxyAuth };
    }
    _isBypassProxy(requestUrl) {
        if (!this._httpProxyBypassHosts) {
            return false;
        }
        let bypass = false;
        this._httpProxyBypassHosts.forEach(bypassHost => {
            if (bypassHost.test(requestUrl)) {
                bypass = true;
            }
        });
        return bypass;
    }
    _performExponentialBackoff(retryNumber) {
        retryNumber = Math.min(ExponentialBackoffCeiling, retryNumber);
        const ms = ExponentialBackoffTimeSlice * Math.pow(2, retryNumber);
        return new Promise(resolve => setTimeout(() => resolve(), ms));
    }
}
exports.HttpClient = HttpClient;


/***/ }),

/***/ 880:
/***/ (function(module, __unusedexports, __webpack_require__) {

"use strict";


var debug = __webpack_require__(784)('argument-vector');

function Parser(options) {
  if (!(this instanceof Parser)) return new Parser(options);
}

Parser.prototype.parse = function(line){
  debug('parse("%s")', line);
  var orig = line = line.replace(/\\\n/g, '').trim();
  var c, i = 0, len = line.length;
  var args = [], arg, quot, q;

  for (; i < len; i++) {
    c = line.charAt(i);
    switch (c) {
    case ' ':
      if (!quot) {
        if (arg) {
          args.push(arg.trim());
          arg = null;
        }
      } else {
        arg += c;
      }
      break;
    case '\'':
    case '\"':
      if (!quot) {
        if (i === 0 || line.charAt(i-1) !== '\\') {
          quot = c;
          if (arg) { 
            arg += c;
          } else {
            arg = c;
          }
        }
      } else {
        arg += c;
        if (quot === c && line.charAt(i-1) !== '\\') {
          quot = null;
        }
      }
      break;
    default:
      if (arg) { 
        arg += c;
      } else {
        arg = c;
      }
    }
  }

  if (arg) {
    args.push(arg.trim());
    arg = null;
  }

  return args;
};

Parser.prototype.stringify = function(array){
  return array.join(' ');
};

module.exports = Parser;

/***/ }),

/***/ 881:
/***/ (function(module) {

"use strict";


const isWin = process.platform === 'win32';

function notFoundError(original, syscall) {
    return Object.assign(new Error(`${syscall} ${original.command} ENOENT`), {
        code: 'ENOENT',
        errno: 'ENOENT',
        syscall: `${syscall} ${original.command}`,
        path: original.command,
        spawnargs: original.args,
    });
}

function hookChildProcess(cp, parsed) {
    if (!isWin) {
        return;
    }

    const originalEmit = cp.emit;

    cp.emit = function (name, arg1) {
        // If emitting "exit" event and exit code is 1, we need to check if
        // the command exists and emit an "error" instead
        // See https://github.com/IndigoUnited/node-cross-spawn/issues/16
        if (name === 'exit') {
            const err = verifyENOENT(arg1, parsed, 'spawn');

            if (err) {
                return originalEmit.call(cp, 'error', err);
            }
        }

        return originalEmit.apply(cp, arguments); // eslint-disable-line prefer-rest-params
    };
}

function verifyENOENT(status, parsed) {
    if (isWin && status === 1 && !parsed.file) {
        return notFoundError(parsed.original, 'spawn');
    }

    return null;
}

function verifyENOENTSync(status, parsed) {
    if (isWin && status === 1 && !parsed.file) {
        return notFoundError(parsed.original, 'spawnSync');
    }

    return null;
}

module.exports = {
    hookChildProcess,
    verifyENOENT,
    verifyENOENTSync,
    notFoundError,
};


/***/ }),

/***/ 891:
/***/ (function(module, exports) {

//     Underscore.js 1.8.3
//     http://underscorejs.org
//     (c) 2009-2015 Jeremy Ashkenas, DocumentCloud and Investigative Reporters & Editors
//     Underscore may be freely distributed under the MIT license.

(function() {

  // Baseline setup
  // --------------

  // Establish the root object, `window` in the browser, or `exports` on the server.
  var root = this;

  // Save the previous value of the `_` variable.
  var previousUnderscore = root._;

  // Save bytes in the minified (but not gzipped) version:
  var ArrayProto = Array.prototype, ObjProto = Object.prototype, FuncProto = Function.prototype;

  // Create quick reference variables for speed access to core prototypes.
  var
    push             = ArrayProto.push,
    slice            = ArrayProto.slice,
    toString         = ObjProto.toString,
    hasOwnProperty   = ObjProto.hasOwnProperty;

  // All **ECMAScript 5** native function implementations that we hope to use
  // are declared here.
  var
    nativeIsArray      = Array.isArray,
    nativeKeys         = Object.keys,
    nativeBind         = FuncProto.bind,
    nativeCreate       = Object.create;

  // Naked function reference for surrogate-prototype-swapping.
  var Ctor = function(){};

  // Create a safe reference to the Underscore object for use below.
  var _ = function(obj) {
    if (obj instanceof _) return obj;
    if (!(this instanceof _)) return new _(obj);
    this._wrapped = obj;
  };

  // Export the Underscore object for **Node.js**, with
  // backwards-compatibility for the old `require()` API. If we're in
  // the browser, add `_` as a global object.
  if (true) {
    if ( true && module.exports) {
      exports = module.exports = _;
    }
    exports._ = _;
  } else {}

  // Current version.
  _.VERSION = '1.8.3';

  // Internal function that returns an efficient (for current engines) version
  // of the passed-in callback, to be repeatedly applied in other Underscore
  // functions.
  var optimizeCb = function(func, context, argCount) {
    if (context === void 0) return func;
    switch (argCount == null ? 3 : argCount) {
      case 1: return function(value) {
        return func.call(context, value);
      };
      case 2: return function(value, other) {
        return func.call(context, value, other);
      };
      case 3: return function(value, index, collection) {
        return func.call(context, value, index, collection);
      };
      case 4: return function(accumulator, value, index, collection) {
        return func.call(context, accumulator, value, index, collection);
      };
    }
    return function() {
      return func.apply(context, arguments);
    };
  };

  // A mostly-internal function to generate callbacks that can be applied
  // to each element in a collection, returning the desired result — either
  // identity, an arbitrary callback, a property matcher, or a property accessor.
  var cb = function(value, context, argCount) {
    if (value == null) return _.identity;
    if (_.isFunction(value)) return optimizeCb(value, context, argCount);
    if (_.isObject(value)) return _.matcher(value);
    return _.property(value);
  };
  _.iteratee = function(value, context) {
    return cb(value, context, Infinity);
  };

  // An internal function for creating assigner functions.
  var createAssigner = function(keysFunc, undefinedOnly) {
    return function(obj) {
      var length = arguments.length;
      if (length < 2 || obj == null) return obj;
      for (var index = 1; index < length; index++) {
        var source = arguments[index],
            keys = keysFunc(source),
            l = keys.length;
        for (var i = 0; i < l; i++) {
          var key = keys[i];
          if (!undefinedOnly || obj[key] === void 0) obj[key] = source[key];
        }
      }
      return obj;
    };
  };

  // An internal function for creating a new object that inherits from another.
  var baseCreate = function(prototype) {
    if (!_.isObject(prototype)) return {};
    if (nativeCreate) return nativeCreate(prototype);
    Ctor.prototype = prototype;
    var result = new Ctor;
    Ctor.prototype = null;
    return result;
  };

  var property = function(key) {
    return function(obj) {
      return obj == null ? void 0 : obj[key];
    };
  };

  // Helper for collection methods to determine whether a collection
  // should be iterated as an array or as an object
  // Related: http://people.mozilla.org/~jorendorff/es6-draft.html#sec-tolength
  // Avoids a very nasty iOS 8 JIT bug on ARM-64. #2094
  var MAX_ARRAY_INDEX = Math.pow(2, 53) - 1;
  var getLength = property('length');
  var isArrayLike = function(collection) {
    var length = getLength(collection);
    return typeof length == 'number' && length >= 0 && length <= MAX_ARRAY_INDEX;
  };

  // Collection Functions
  // --------------------

  // The cornerstone, an `each` implementation, aka `forEach`.
  // Handles raw objects in addition to array-likes. Treats all
  // sparse array-likes as if they were dense.
  _.each = _.forEach = function(obj, iteratee, context) {
    iteratee = optimizeCb(iteratee, context);
    var i, length;
    if (isArrayLike(obj)) {
      for (i = 0, length = obj.length; i < length; i++) {
        iteratee(obj[i], i, obj);
      }
    } else {
      var keys = _.keys(obj);
      for (i = 0, length = keys.length; i < length; i++) {
        iteratee(obj[keys[i]], keys[i], obj);
      }
    }
    return obj;
  };

  // Return the results of applying the iteratee to each element.
  _.map = _.collect = function(obj, iteratee, context) {
    iteratee = cb(iteratee, context);
    var keys = !isArrayLike(obj) && _.keys(obj),
        length = (keys || obj).length,
        results = Array(length);
    for (var index = 0; index < length; index++) {
      var currentKey = keys ? keys[index] : index;
      results[index] = iteratee(obj[currentKey], currentKey, obj);
    }
    return results;
  };

  // Create a reducing function iterating left or right.
  function createReduce(dir) {
    // Optimized iterator function as using arguments.length
    // in the main function will deoptimize the, see #1991.
    function iterator(obj, iteratee, memo, keys, index, length) {
      for (; index >= 0 && index < length; index += dir) {
        var currentKey = keys ? keys[index] : index;
        memo = iteratee(memo, obj[currentKey], currentKey, obj);
      }
      return memo;
    }

    return function(obj, iteratee, memo, context) {
      iteratee = optimizeCb(iteratee, context, 4);
      var keys = !isArrayLike(obj) && _.keys(obj),
          length = (keys || obj).length,
          index = dir > 0 ? 0 : length - 1;
      // Determine the initial value if none is provided.
      if (arguments.length < 3) {
        memo = obj[keys ? keys[index] : index];
        index += dir;
      }
      return iterator(obj, iteratee, memo, keys, index, length);
    };
  }

  // **Reduce** builds up a single result from a list of values, aka `inject`,
  // or `foldl`.
  _.reduce = _.foldl = _.inject = createReduce(1);

  // The right-associative version of reduce, also known as `foldr`.
  _.reduceRight = _.foldr = createReduce(-1);

  // Return the first value which passes a truth test. Aliased as `detect`.
  _.find = _.detect = function(obj, predicate, context) {
    var key;
    if (isArrayLike(obj)) {
      key = _.findIndex(obj, predicate, context);
    } else {
      key = _.findKey(obj, predicate, context);
    }
    if (key !== void 0 && key !== -1) return obj[key];
  };

  // Return all the elements that pass a truth test.
  // Aliased as `select`.
  _.filter = _.select = function(obj, predicate, context) {
    var results = [];
    predicate = cb(predicate, context);
    _.each(obj, function(value, index, list) {
      if (predicate(value, index, list)) results.push(value);
    });
    return results;
  };

  // Return all the elements for which a truth test fails.
  _.reject = function(obj, predicate, context) {
    return _.filter(obj, _.negate(cb(predicate)), context);
  };

  // Determine whether all of the elements match a truth test.
  // Aliased as `all`.
  _.every = _.all = function(obj, predicate, context) {
    predicate = cb(predicate, context);
    var keys = !isArrayLike(obj) && _.keys(obj),
        length = (keys || obj).length;
    for (var index = 0; index < length; index++) {
      var currentKey = keys ? keys[index] : index;
      if (!predicate(obj[currentKey], currentKey, obj)) return false;
    }
    return true;
  };

  // Determine if at least one element in the object matches a truth test.
  // Aliased as `any`.
  _.some = _.any = function(obj, predicate, context) {
    predicate = cb(predicate, context);
    var keys = !isArrayLike(obj) && _.keys(obj),
        length = (keys || obj).length;
    for (var index = 0; index < length; index++) {
      var currentKey = keys ? keys[index] : index;
      if (predicate(obj[currentKey], currentKey, obj)) return true;
    }
    return false;
  };

  // Determine if the array or object contains a given item (using `===`).
  // Aliased as `includes` and `include`.
  _.contains = _.includes = _.include = function(obj, item, fromIndex, guard) {
    if (!isArrayLike(obj)) obj = _.values(obj);
    if (typeof fromIndex != 'number' || guard) fromIndex = 0;
    return _.indexOf(obj, item, fromIndex) >= 0;
  };

  // Invoke a method (with arguments) on every item in a collection.
  _.invoke = function(obj, method) {
    var args = slice.call(arguments, 2);
    var isFunc = _.isFunction(method);
    return _.map(obj, function(value) {
      var func = isFunc ? method : value[method];
      return func == null ? func : func.apply(value, args);
    });
  };

  // Convenience version of a common use case of `map`: fetching a property.
  _.pluck = function(obj, key) {
    return _.map(obj, _.property(key));
  };

  // Convenience version of a common use case of `filter`: selecting only objects
  // containing specific `key:value` pairs.
  _.where = function(obj, attrs) {
    return _.filter(obj, _.matcher(attrs));
  };

  // Convenience version of a common use case of `find`: getting the first object
  // containing specific `key:value` pairs.
  _.findWhere = function(obj, attrs) {
    return _.find(obj, _.matcher(attrs));
  };

  // Return the maximum element (or element-based computation).
  _.max = function(obj, iteratee, context) {
    var result = -Infinity, lastComputed = -Infinity,
        value, computed;
    if (iteratee == null && obj != null) {
      obj = isArrayLike(obj) ? obj : _.values(obj);
      for (var i = 0, length = obj.length; i < length; i++) {
        value = obj[i];
        if (value > result) {
          result = value;
        }
      }
    } else {
      iteratee = cb(iteratee, context);
      _.each(obj, function(value, index, list) {
        computed = iteratee(value, index, list);
        if (computed > lastComputed || computed === -Infinity && result === -Infinity) {
          result = value;
          lastComputed = computed;
        }
      });
    }
    return result;
  };

  // Return the minimum element (or element-based computation).
  _.min = function(obj, iteratee, context) {
    var result = Infinity, lastComputed = Infinity,
        value, computed;
    if (iteratee == null && obj != null) {
      obj = isArrayLike(obj) ? obj : _.values(obj);
      for (var i = 0, length = obj.length; i < length; i++) {
        value = obj[i];
        if (value < result) {
          result = value;
        }
      }
    } else {
      iteratee = cb(iteratee, context);
      _.each(obj, function(value, index, list) {
        computed = iteratee(value, index, list);
        if (computed < lastComputed || computed === Infinity && result === Infinity) {
          result = value;
          lastComputed = computed;
        }
      });
    }
    return result;
  };

  // Shuffle a collection, using the modern version of the
  // [Fisher-Yates shuffle](http://en.wikipedia.org/wiki/Fisher–Yates_shuffle).
  _.shuffle = function(obj) {
    var set = isArrayLike(obj) ? obj : _.values(obj);
    var length = set.length;
    var shuffled = Array(length);
    for (var index = 0, rand; index < length; index++) {
      rand = _.random(0, index);
      if (rand !== index) shuffled[index] = shuffled[rand];
      shuffled[rand] = set[index];
    }
    return shuffled;
  };

  // Sample **n** random values from a collection.
  // If **n** is not specified, returns a single random element.
  // The internal `guard` argument allows it to work with `map`.
  _.sample = function(obj, n, guard) {
    if (n == null || guard) {
      if (!isArrayLike(obj)) obj = _.values(obj);
      return obj[_.random(obj.length - 1)];
    }
    return _.shuffle(obj).slice(0, Math.max(0, n));
  };

  // Sort the object's values by a criterion produced by an iteratee.
  _.sortBy = function(obj, iteratee, context) {
    iteratee = cb(iteratee, context);
    return _.pluck(_.map(obj, function(value, index, list) {
      return {
        value: value,
        index: index,
        criteria: iteratee(value, index, list)
      };
    }).sort(function(left, right) {
      var a = left.criteria;
      var b = right.criteria;
      if (a !== b) {
        if (a > b || a === void 0) return 1;
        if (a < b || b === void 0) return -1;
      }
      return left.index - right.index;
    }), 'value');
  };

  // An internal function used for aggregate "group by" operations.
  var group = function(behavior) {
    return function(obj, iteratee, context) {
      var result = {};
      iteratee = cb(iteratee, context);
      _.each(obj, function(value, index) {
        var key = iteratee(value, index, obj);
        behavior(result, value, key);
      });
      return result;
    };
  };

  // Groups the object's values by a criterion. Pass either a string attribute
  // to group by, or a function that returns the criterion.
  _.groupBy = group(function(result, value, key) {
    if (_.has(result, key)) result[key].push(value); else result[key] = [value];
  });

  // Indexes the object's values by a criterion, similar to `groupBy`, but for
  // when you know that your index values will be unique.
  _.indexBy = group(function(result, value, key) {
    result[key] = value;
  });

  // Counts instances of an object that group by a certain criterion. Pass
  // either a string attribute to count by, or a function that returns the
  // criterion.
  _.countBy = group(function(result, value, key) {
    if (_.has(result, key)) result[key]++; else result[key] = 1;
  });

  // Safely create a real, live array from anything iterable.
  _.toArray = function(obj) {
    if (!obj) return [];
    if (_.isArray(obj)) return slice.call(obj);
    if (isArrayLike(obj)) return _.map(obj, _.identity);
    return _.values(obj);
  };

  // Return the number of elements in an object.
  _.size = function(obj) {
    if (obj == null) return 0;
    return isArrayLike(obj) ? obj.length : _.keys(obj).length;
  };

  // Split a collection into two arrays: one whose elements all satisfy the given
  // predicate, and one whose elements all do not satisfy the predicate.
  _.partition = function(obj, predicate, context) {
    predicate = cb(predicate, context);
    var pass = [], fail = [];
    _.each(obj, function(value, key, obj) {
      (predicate(value, key, obj) ? pass : fail).push(value);
    });
    return [pass, fail];
  };

  // Array Functions
  // ---------------

  // Get the first element of an array. Passing **n** will return the first N
  // values in the array. Aliased as `head` and `take`. The **guard** check
  // allows it to work with `_.map`.
  _.first = _.head = _.take = function(array, n, guard) {
    if (array == null) return void 0;
    if (n == null || guard) return array[0];
    return _.initial(array, array.length - n);
  };

  // Returns everything but the last entry of the array. Especially useful on
  // the arguments object. Passing **n** will return all the values in
  // the array, excluding the last N.
  _.initial = function(array, n, guard) {
    return slice.call(array, 0, Math.max(0, array.length - (n == null || guard ? 1 : n)));
  };

  // Get the last element of an array. Passing **n** will return the last N
  // values in the array.
  _.last = function(array, n, guard) {
    if (array == null) return void 0;
    if (n == null || guard) return array[array.length - 1];
    return _.rest(array, Math.max(0, array.length - n));
  };

  // Returns everything but the first entry of the array. Aliased as `tail` and `drop`.
  // Especially useful on the arguments object. Passing an **n** will return
  // the rest N values in the array.
  _.rest = _.tail = _.drop = function(array, n, guard) {
    return slice.call(array, n == null || guard ? 1 : n);
  };

  // Trim out all falsy values from an array.
  _.compact = function(array) {
    return _.filter(array, _.identity);
  };

  // Internal implementation of a recursive `flatten` function.
  var flatten = function(input, shallow, strict, startIndex) {
    var output = [], idx = 0;
    for (var i = startIndex || 0, length = getLength(input); i < length; i++) {
      var value = input[i];
      if (isArrayLike(value) && (_.isArray(value) || _.isArguments(value))) {
        //flatten current level of array or arguments object
        if (!shallow) value = flatten(value, shallow, strict);
        var j = 0, len = value.length;
        output.length += len;
        while (j < len) {
          output[idx++] = value[j++];
        }
      } else if (!strict) {
        output[idx++] = value;
      }
    }
    return output;
  };

  // Flatten out an array, either recursively (by default), or just one level.
  _.flatten = function(array, shallow) {
    return flatten(array, shallow, false);
  };

  // Return a version of the array that does not contain the specified value(s).
  _.without = function(array) {
    return _.difference(array, slice.call(arguments, 1));
  };

  // Produce a duplicate-free version of the array. If the array has already
  // been sorted, you have the option of using a faster algorithm.
  // Aliased as `unique`.
  _.uniq = _.unique = function(array, isSorted, iteratee, context) {
    if (!_.isBoolean(isSorted)) {
      context = iteratee;
      iteratee = isSorted;
      isSorted = false;
    }
    if (iteratee != null) iteratee = cb(iteratee, context);
    var result = [];
    var seen = [];
    for (var i = 0, length = getLength(array); i < length; i++) {
      var value = array[i],
          computed = iteratee ? iteratee(value, i, array) : value;
      if (isSorted) {
        if (!i || seen !== computed) result.push(value);
        seen = computed;
      } else if (iteratee) {
        if (!_.contains(seen, computed)) {
          seen.push(computed);
          result.push(value);
        }
      } else if (!_.contains(result, value)) {
        result.push(value);
      }
    }
    return result;
  };

  // Produce an array that contains the union: each distinct element from all of
  // the passed-in arrays.
  _.union = function() {
    return _.uniq(flatten(arguments, true, true));
  };

  // Produce an array that contains every item shared between all the
  // passed-in arrays.
  _.intersection = function(array) {
    var result = [];
    var argsLength = arguments.length;
    for (var i = 0, length = getLength(array); i < length; i++) {
      var item = array[i];
      if (_.contains(result, item)) continue;
      for (var j = 1; j < argsLength; j++) {
        if (!_.contains(arguments[j], item)) break;
      }
      if (j === argsLength) result.push(item);
    }
    return result;
  };

  // Take the difference between one array and a number of other arrays.
  // Only the elements present in just the first array will remain.
  _.difference = function(array) {
    var rest = flatten(arguments, true, true, 1);
    return _.filter(array, function(value){
      return !_.contains(rest, value);
    });
  };

  // Zip together multiple lists into a single array -- elements that share
  // an index go together.
  _.zip = function() {
    return _.unzip(arguments);
  };

  // Complement of _.zip. Unzip accepts an array of arrays and groups
  // each array's elements on shared indices
  _.unzip = function(array) {
    var length = array && _.max(array, getLength).length || 0;
    var result = Array(length);

    for (var index = 0; index < length; index++) {
      result[index] = _.pluck(array, index);
    }
    return result;
  };

  // Converts lists into objects. Pass either a single array of `[key, value]`
  // pairs, or two parallel arrays of the same length -- one of keys, and one of
  // the corresponding values.
  _.object = function(list, values) {
    var result = {};
    for (var i = 0, length = getLength(list); i < length; i++) {
      if (values) {
        result[list[i]] = values[i];
      } else {
        result[list[i][0]] = list[i][1];
      }
    }
    return result;
  };

  // Generator function to create the findIndex and findLastIndex functions
  function createPredicateIndexFinder(dir) {
    return function(array, predicate, context) {
      predicate = cb(predicate, context);
      var length = getLength(array);
      var index = dir > 0 ? 0 : length - 1;
      for (; index >= 0 && index < length; index += dir) {
        if (predicate(array[index], index, array)) return index;
      }
      return -1;
    };
  }

  // Returns the first index on an array-like that passes a predicate test
  _.findIndex = createPredicateIndexFinder(1);
  _.findLastIndex = createPredicateIndexFinder(-1);

  // Use a comparator function to figure out the smallest index at which
  // an object should be inserted so as to maintain order. Uses binary search.
  _.sortedIndex = function(array, obj, iteratee, context) {
    iteratee = cb(iteratee, context, 1);
    var value = iteratee(obj);
    var low = 0, high = getLength(array);
    while (low < high) {
      var mid = Math.floor((low + high) / 2);
      if (iteratee(array[mid]) < value) low = mid + 1; else high = mid;
    }
    return low;
  };

  // Generator function to create the indexOf and lastIndexOf functions
  function createIndexFinder(dir, predicateFind, sortedIndex) {
    return function(array, item, idx) {
      var i = 0, length = getLength(array);
      if (typeof idx == 'number') {
        if (dir > 0) {
            i = idx >= 0 ? idx : Math.max(idx + length, i);
        } else {
            length = idx >= 0 ? Math.min(idx + 1, length) : idx + length + 1;
        }
      } else if (sortedIndex && idx && length) {
        idx = sortedIndex(array, item);
        return array[idx] === item ? idx : -1;
      }
      if (item !== item) {
        idx = predicateFind(slice.call(array, i, length), _.isNaN);
        return idx >= 0 ? idx + i : -1;
      }
      for (idx = dir > 0 ? i : length - 1; idx >= 0 && idx < length; idx += dir) {
        if (array[idx] === item) return idx;
      }
      return -1;
    };
  }

  // Return the position of the first occurrence of an item in an array,
  // or -1 if the item is not included in the array.
  // If the array is large and already in sort order, pass `true`
  // for **isSorted** to use binary search.
  _.indexOf = createIndexFinder(1, _.findIndex, _.sortedIndex);
  _.lastIndexOf = createIndexFinder(-1, _.findLastIndex);

  // Generate an integer Array containing an arithmetic progression. A port of
  // the native Python `range()` function. See
  // [the Python documentation](http://docs.python.org/library/functions.html#range).
  _.range = function(start, stop, step) {
    if (stop == null) {
      stop = start || 0;
      start = 0;
    }
    step = step || 1;

    var length = Math.max(Math.ceil((stop - start) / step), 0);
    var range = Array(length);

    for (var idx = 0; idx < length; idx++, start += step) {
      range[idx] = start;
    }

    return range;
  };

  // Function (ahem) Functions
  // ------------------

  // Determines whether to execute a function as a constructor
  // or a normal function with the provided arguments
  var executeBound = function(sourceFunc, boundFunc, context, callingContext, args) {
    if (!(callingContext instanceof boundFunc)) return sourceFunc.apply(context, args);
    var self = baseCreate(sourceFunc.prototype);
    var result = sourceFunc.apply(self, args);
    if (_.isObject(result)) return result;
    return self;
  };

  // Create a function bound to a given object (assigning `this`, and arguments,
  // optionally). Delegates to **ECMAScript 5**'s native `Function.bind` if
  // available.
  _.bind = function(func, context) {
    if (nativeBind && func.bind === nativeBind) return nativeBind.apply(func, slice.call(arguments, 1));
    if (!_.isFunction(func)) throw new TypeError('Bind must be called on a function');
    var args = slice.call(arguments, 2);
    var bound = function() {
      return executeBound(func, bound, context, this, args.concat(slice.call(arguments)));
    };
    return bound;
  };

  // Partially apply a function by creating a version that has had some of its
  // arguments pre-filled, without changing its dynamic `this` context. _ acts
  // as a placeholder, allowing any combination of arguments to be pre-filled.
  _.partial = function(func) {
    var boundArgs = slice.call(arguments, 1);
    var bound = function() {
      var position = 0, length = boundArgs.length;
      var args = Array(length);
      for (var i = 0; i < length; i++) {
        args[i] = boundArgs[i] === _ ? arguments[position++] : boundArgs[i];
      }
      while (position < arguments.length) args.push(arguments[position++]);
      return executeBound(func, bound, this, this, args);
    };
    return bound;
  };

  // Bind a number of an object's methods to that object. Remaining arguments
  // are the method names to be bound. Useful for ensuring that all callbacks
  // defined on an object belong to it.
  _.bindAll = function(obj) {
    var i, length = arguments.length, key;
    if (length <= 1) throw new Error('bindAll must be passed function names');
    for (i = 1; i < length; i++) {
      key = arguments[i];
      obj[key] = _.bind(obj[key], obj);
    }
    return obj;
  };

  // Memoize an expensive function by storing its results.
  _.memoize = function(func, hasher) {
    var memoize = function(key) {
      var cache = memoize.cache;
      var address = '' + (hasher ? hasher.apply(this, arguments) : key);
      if (!_.has(cache, address)) cache[address] = func.apply(this, arguments);
      return cache[address];
    };
    memoize.cache = {};
    return memoize;
  };

  // Delays a function for the given number of milliseconds, and then calls
  // it with the arguments supplied.
  _.delay = function(func, wait) {
    var args = slice.call(arguments, 2);
    return setTimeout(function(){
      return func.apply(null, args);
    }, wait);
  };

  // Defers a function, scheduling it to run after the current call stack has
  // cleared.
  _.defer = _.partial(_.delay, _, 1);

  // Returns a function, that, when invoked, will only be triggered at most once
  // during a given window of time. Normally, the throttled function will run
  // as much as it can, without ever going more than once per `wait` duration;
  // but if you'd like to disable the execution on the leading edge, pass
  // `{leading: false}`. To disable execution on the trailing edge, ditto.
  _.throttle = function(func, wait, options) {
    var context, args, result;
    var timeout = null;
    var previous = 0;
    if (!options) options = {};
    var later = function() {
      previous = options.leading === false ? 0 : _.now();
      timeout = null;
      result = func.apply(context, args);
      if (!timeout) context = args = null;
    };
    return function() {
      var now = _.now();
      if (!previous && options.leading === false) previous = now;
      var remaining = wait - (now - previous);
      context = this;
      args = arguments;
      if (remaining <= 0 || remaining > wait) {
        if (timeout) {
          clearTimeout(timeout);
          timeout = null;
        }
        previous = now;
        result = func.apply(context, args);
        if (!timeout) context = args = null;
      } else if (!timeout && options.trailing !== false) {
        timeout = setTimeout(later, remaining);
      }
      return result;
    };
  };

  // Returns a function, that, as long as it continues to be invoked, will not
  // be triggered. The function will be called after it stops being called for
  // N milliseconds. If `immediate` is passed, trigger the function on the
  // leading edge, instead of the trailing.
  _.debounce = function(func, wait, immediate) {
    var timeout, args, context, timestamp, result;

    var later = function() {
      var last = _.now() - timestamp;

      if (last < wait && last >= 0) {
        timeout = setTimeout(later, wait - last);
      } else {
        timeout = null;
        if (!immediate) {
          result = func.apply(context, args);
          if (!timeout) context = args = null;
        }
      }
    };

    return function() {
      context = this;
      args = arguments;
      timestamp = _.now();
      var callNow = immediate && !timeout;
      if (!timeout) timeout = setTimeout(later, wait);
      if (callNow) {
        result = func.apply(context, args);
        context = args = null;
      }

      return result;
    };
  };

  // Returns the first function passed as an argument to the second,
  // allowing you to adjust arguments, run code before and after, and
  // conditionally execute the original function.
  _.wrap = function(func, wrapper) {
    return _.partial(wrapper, func);
  };

  // Returns a negated version of the passed-in predicate.
  _.negate = function(predicate) {
    return function() {
      return !predicate.apply(this, arguments);
    };
  };

  // Returns a function that is the composition of a list of functions, each
  // consuming the return value of the function that follows.
  _.compose = function() {
    var args = arguments;
    var start = args.length - 1;
    return function() {
      var i = start;
      var result = args[start].apply(this, arguments);
      while (i--) result = args[i].call(this, result);
      return result;
    };
  };

  // Returns a function that will only be executed on and after the Nth call.
  _.after = function(times, func) {
    return function() {
      if (--times < 1) {
        return func.apply(this, arguments);
      }
    };
  };

  // Returns a function that will only be executed up to (but not including) the Nth call.
  _.before = function(times, func) {
    var memo;
    return function() {
      if (--times > 0) {
        memo = func.apply(this, arguments);
      }
      if (times <= 1) func = null;
      return memo;
    };
  };

  // Returns a function that will be executed at most one time, no matter how
  // often you call it. Useful for lazy initialization.
  _.once = _.partial(_.before, 2);

  // Object Functions
  // ----------------

  // Keys in IE < 9 that won't be iterated by `for key in ...` and thus missed.
  var hasEnumBug = !{toString: null}.propertyIsEnumerable('toString');
  var nonEnumerableProps = ['valueOf', 'isPrototypeOf', 'toString',
                      'propertyIsEnumerable', 'hasOwnProperty', 'toLocaleString'];

  function collectNonEnumProps(obj, keys) {
    var nonEnumIdx = nonEnumerableProps.length;
    var constructor = obj.constructor;
    var proto = (_.isFunction(constructor) && constructor.prototype) || ObjProto;

    // Constructor is a special case.
    var prop = 'constructor';
    if (_.has(obj, prop) && !_.contains(keys, prop)) keys.push(prop);

    while (nonEnumIdx--) {
      prop = nonEnumerableProps[nonEnumIdx];
      if (prop in obj && obj[prop] !== proto[prop] && !_.contains(keys, prop)) {
        keys.push(prop);
      }
    }
  }

  // Retrieve the names of an object's own properties.
  // Delegates to **ECMAScript 5**'s native `Object.keys`
  _.keys = function(obj) {
    if (!_.isObject(obj)) return [];
    if (nativeKeys) return nativeKeys(obj);
    var keys = [];
    for (var key in obj) if (_.has(obj, key)) keys.push(key);
    // Ahem, IE < 9.
    if (hasEnumBug) collectNonEnumProps(obj, keys);
    return keys;
  };

  // Retrieve all the property names of an object.
  _.allKeys = function(obj) {
    if (!_.isObject(obj)) return [];
    var keys = [];
    for (var key in obj) keys.push(key);
    // Ahem, IE < 9.
    if (hasEnumBug) collectNonEnumProps(obj, keys);
    return keys;
  };

  // Retrieve the values of an object's properties.
  _.values = function(obj) {
    var keys = _.keys(obj);
    var length = keys.length;
    var values = Array(length);
    for (var i = 0; i < length; i++) {
      values[i] = obj[keys[i]];
    }
    return values;
  };

  // Returns the results of applying the iteratee to each element of the object
  // In contrast to _.map it returns an object
  _.mapObject = function(obj, iteratee, context) {
    iteratee = cb(iteratee, context);
    var keys =  _.keys(obj),
          length = keys.length,
          results = {},
          currentKey;
      for (var index = 0; index < length; index++) {
        currentKey = keys[index];
        results[currentKey] = iteratee(obj[currentKey], currentKey, obj);
      }
      return results;
  };

  // Convert an object into a list of `[key, value]` pairs.
  _.pairs = function(obj) {
    var keys = _.keys(obj);
    var length = keys.length;
    var pairs = Array(length);
    for (var i = 0; i < length; i++) {
      pairs[i] = [keys[i], obj[keys[i]]];
    }
    return pairs;
  };

  // Invert the keys and values of an object. The values must be serializable.
  _.invert = function(obj) {
    var result = {};
    var keys = _.keys(obj);
    for (var i = 0, length = keys.length; i < length; i++) {
      result[obj[keys[i]]] = keys[i];
    }
    return result;
  };

  // Return a sorted list of the function names available on the object.
  // Aliased as `methods`
  _.functions = _.methods = function(obj) {
    var names = [];
    for (var key in obj) {
      if (_.isFunction(obj[key])) names.push(key);
    }
    return names.sort();
  };

  // Extend a given object with all the properties in passed-in object(s).
  _.extend = createAssigner(_.allKeys);

  // Assigns a given object with all the own properties in the passed-in object(s)
  // (https://developer.mozilla.org/docs/Web/JavaScript/Reference/Global_Objects/Object/assign)
  _.extendOwn = _.assign = createAssigner(_.keys);

  // Returns the first key on an object that passes a predicate test
  _.findKey = function(obj, predicate, context) {
    predicate = cb(predicate, context);
    var keys = _.keys(obj), key;
    for (var i = 0, length = keys.length; i < length; i++) {
      key = keys[i];
      if (predicate(obj[key], key, obj)) return key;
    }
  };

  // Return a copy of the object only containing the whitelisted properties.
  _.pick = function(object, oiteratee, context) {
    var result = {}, obj = object, iteratee, keys;
    if (obj == null) return result;
    if (_.isFunction(oiteratee)) {
      keys = _.allKeys(obj);
      iteratee = optimizeCb(oiteratee, context);
    } else {
      keys = flatten(arguments, false, false, 1);
      iteratee = function(value, key, obj) { return key in obj; };
      obj = Object(obj);
    }
    for (var i = 0, length = keys.length; i < length; i++) {
      var key = keys[i];
      var value = obj[key];
      if (iteratee(value, key, obj)) result[key] = value;
    }
    return result;
  };

   // Return a copy of the object without the blacklisted properties.
  _.omit = function(obj, iteratee, context) {
    if (_.isFunction(iteratee)) {
      iteratee = _.negate(iteratee);
    } else {
      var keys = _.map(flatten(arguments, false, false, 1), String);
      iteratee = function(value, key) {
        return !_.contains(keys, key);
      };
    }
    return _.pick(obj, iteratee, context);
  };

  // Fill in a given object with default properties.
  _.defaults = createAssigner(_.allKeys, true);

  // Creates an object that inherits from the given prototype object.
  // If additional properties are provided then they will be added to the
  // created object.
  _.create = function(prototype, props) {
    var result = baseCreate(prototype);
    if (props) _.extendOwn(result, props);
    return result;
  };

  // Create a (shallow-cloned) duplicate of an object.
  _.clone = function(obj) {
    if (!_.isObject(obj)) return obj;
    return _.isArray(obj) ? obj.slice() : _.extend({}, obj);
  };

  // Invokes interceptor with the obj, and then returns obj.
  // The primary purpose of this method is to "tap into" a method chain, in
  // order to perform operations on intermediate results within the chain.
  _.tap = function(obj, interceptor) {
    interceptor(obj);
    return obj;
  };

  // Returns whether an object has a given set of `key:value` pairs.
  _.isMatch = function(object, attrs) {
    var keys = _.keys(attrs), length = keys.length;
    if (object == null) return !length;
    var obj = Object(object);
    for (var i = 0; i < length; i++) {
      var key = keys[i];
      if (attrs[key] !== obj[key] || !(key in obj)) return false;
    }
    return true;
  };


  // Internal recursive comparison function for `isEqual`.
  var eq = function(a, b, aStack, bStack) {
    // Identical objects are equal. `0 === -0`, but they aren't identical.
    // See the [Harmony `egal` proposal](http://wiki.ecmascript.org/doku.php?id=harmony:egal).
    if (a === b) return a !== 0 || 1 / a === 1 / b;
    // A strict comparison is necessary because `null == undefined`.
    if (a == null || b == null) return a === b;
    // Unwrap any wrapped objects.
    if (a instanceof _) a = a._wrapped;
    if (b instanceof _) b = b._wrapped;
    // Compare `[[Class]]` names.
    var className = toString.call(a);
    if (className !== toString.call(b)) return false;
    switch (className) {
      // Strings, numbers, regular expressions, dates, and booleans are compared by value.
      case '[object RegExp]':
      // RegExps are coerced to strings for comparison (Note: '' + /a/i === '/a/i')
      case '[object String]':
        // Primitives and their corresponding object wrappers are equivalent; thus, `"5"` is
        // equivalent to `new String("5")`.
        return '' + a === '' + b;
      case '[object Number]':
        // `NaN`s are equivalent, but non-reflexive.
        // Object(NaN) is equivalent to NaN
        if (+a !== +a) return +b !== +b;
        // An `egal` comparison is performed for other numeric values.
        return +a === 0 ? 1 / +a === 1 / b : +a === +b;
      case '[object Date]':
      case '[object Boolean]':
        // Coerce dates and booleans to numeric primitive values. Dates are compared by their
        // millisecond representations. Note that invalid dates with millisecond representations
        // of `NaN` are not equivalent.
        return +a === +b;
    }

    var areArrays = className === '[object Array]';
    if (!areArrays) {
      if (typeof a != 'object' || typeof b != 'object') return false;

      // Objects with different constructors are not equivalent, but `Object`s or `Array`s
      // from different frames are.
      var aCtor = a.constructor, bCtor = b.constructor;
      if (aCtor !== bCtor && !(_.isFunction(aCtor) && aCtor instanceof aCtor &&
                               _.isFunction(bCtor) && bCtor instanceof bCtor)
                          && ('constructor' in a && 'constructor' in b)) {
        return false;
      }
    }
    // Assume equality for cyclic structures. The algorithm for detecting cyclic
    // structures is adapted from ES 5.1 section 15.12.3, abstract operation `JO`.

    // Initializing stack of traversed objects.
    // It's done here since we only need them for objects and arrays comparison.
    aStack = aStack || [];
    bStack = bStack || [];
    var length = aStack.length;
    while (length--) {
      // Linear search. Performance is inversely proportional to the number of
      // unique nested structures.
      if (aStack[length] === a) return bStack[length] === b;
    }

    // Add the first object to the stack of traversed objects.
    aStack.push(a);
    bStack.push(b);

    // Recursively compare objects and arrays.
    if (areArrays) {
      // Compare array lengths to determine if a deep comparison is necessary.
      length = a.length;
      if (length !== b.length) return false;
      // Deep compare the contents, ignoring non-numeric properties.
      while (length--) {
        if (!eq(a[length], b[length], aStack, bStack)) return false;
      }
    } else {
      // Deep compare objects.
      var keys = _.keys(a), key;
      length = keys.length;
      // Ensure that both objects contain the same number of properties before comparing deep equality.
      if (_.keys(b).length !== length) return false;
      while (length--) {
        // Deep compare each member
        key = keys[length];
        if (!(_.has(b, key) && eq(a[key], b[key], aStack, bStack))) return false;
      }
    }
    // Remove the first object from the stack of traversed objects.
    aStack.pop();
    bStack.pop();
    return true;
  };

  // Perform a deep comparison to check if two objects are equal.
  _.isEqual = function(a, b) {
    return eq(a, b);
  };

  // Is a given array, string, or object empty?
  // An "empty" object has no enumerable own-properties.
  _.isEmpty = function(obj) {
    if (obj == null) return true;
    if (isArrayLike(obj) && (_.isArray(obj) || _.isString(obj) || _.isArguments(obj))) return obj.length === 0;
    return _.keys(obj).length === 0;
  };

  // Is a given value a DOM element?
  _.isElement = function(obj) {
    return !!(obj && obj.nodeType === 1);
  };

  // Is a given value an array?
  // Delegates to ECMA5's native Array.isArray
  _.isArray = nativeIsArray || function(obj) {
    return toString.call(obj) === '[object Array]';
  };

  // Is a given variable an object?
  _.isObject = function(obj) {
    var type = typeof obj;
    return type === 'function' || type === 'object' && !!obj;
  };

  // Add some isType methods: isArguments, isFunction, isString, isNumber, isDate, isRegExp, isError.
  _.each(['Arguments', 'Function', 'String', 'Number', 'Date', 'RegExp', 'Error'], function(name) {
    _['is' + name] = function(obj) {
      return toString.call(obj) === '[object ' + name + ']';
    };
  });

  // Define a fallback version of the method in browsers (ahem, IE < 9), where
  // there isn't any inspectable "Arguments" type.
  if (!_.isArguments(arguments)) {
    _.isArguments = function(obj) {
      return _.has(obj, 'callee');
    };
  }

  // Optimize `isFunction` if appropriate. Work around some typeof bugs in old v8,
  // IE 11 (#1621), and in Safari 8 (#1929).
  if ( true && typeof Int8Array != 'object') {
    _.isFunction = function(obj) {
      return typeof obj == 'function' || false;
    };
  }

  // Is a given object a finite number?
  _.isFinite = function(obj) {
    return isFinite(obj) && !isNaN(parseFloat(obj));
  };

  // Is the given value `NaN`? (NaN is the only number which does not equal itself).
  _.isNaN = function(obj) {
    return _.isNumber(obj) && obj !== +obj;
  };

  // Is a given value a boolean?
  _.isBoolean = function(obj) {
    return obj === true || obj === false || toString.call(obj) === '[object Boolean]';
  };

  // Is a given value equal to null?
  _.isNull = function(obj) {
    return obj === null;
  };

  // Is a given variable undefined?
  _.isUndefined = function(obj) {
    return obj === void 0;
  };

  // Shortcut function for checking if an object has a given property directly
  // on itself (in other words, not on a prototype).
  _.has = function(obj, key) {
    return obj != null && hasOwnProperty.call(obj, key);
  };

  // Utility Functions
  // -----------------

  // Run Underscore.js in *noConflict* mode, returning the `_` variable to its
  // previous owner. Returns a reference to the Underscore object.
  _.noConflict = function() {
    root._ = previousUnderscore;
    return this;
  };

  // Keep the identity function around for default iteratees.
  _.identity = function(value) {
    return value;
  };

  // Predicate-generating functions. Often useful outside of Underscore.
  _.constant = function(value) {
    return function() {
      return value;
    };
  };

  _.noop = function(){};

  _.property = property;

  // Generates a function for a given object that returns a given property.
  _.propertyOf = function(obj) {
    return obj == null ? function(){} : function(key) {
      return obj[key];
    };
  };

  // Returns a predicate for checking whether an object has a given set of
  // `key:value` pairs.
  _.matcher = _.matches = function(attrs) {
    attrs = _.extendOwn({}, attrs);
    return function(obj) {
      return _.isMatch(obj, attrs);
    };
  };

  // Run a function **n** times.
  _.times = function(n, iteratee, context) {
    var accum = Array(Math.max(0, n));
    iteratee = optimizeCb(iteratee, context, 1);
    for (var i = 0; i < n; i++) accum[i] = iteratee(i);
    return accum;
  };

  // Return a random integer between min and max (inclusive).
  _.random = function(min, max) {
    if (max == null) {
      max = min;
      min = 0;
    }
    return min + Math.floor(Math.random() * (max - min + 1));
  };

  // A (possibly faster) way to get the current timestamp as an integer.
  _.now = Date.now || function() {
    return new Date().getTime();
  };

   // List of HTML entities for escaping.
  var escapeMap = {
    '&': '&amp;',
    '<': '&lt;',
    '>': '&gt;',
    '"': '&quot;',
    "'": '&#x27;',
    '`': '&#x60;'
  };
  var unescapeMap = _.invert(escapeMap);

  // Functions for escaping and unescaping strings to/from HTML interpolation.
  var createEscaper = function(map) {
    var escaper = function(match) {
      return map[match];
    };
    // Regexes for identifying a key that needs to be escaped
    var source = '(?:' + _.keys(map).join('|') + ')';
    var testRegexp = RegExp(source);
    var replaceRegexp = RegExp(source, 'g');
    return function(string) {
      string = string == null ? '' : '' + string;
      return testRegexp.test(string) ? string.replace(replaceRegexp, escaper) : string;
    };
  };
  _.escape = createEscaper(escapeMap);
  _.unescape = createEscaper(unescapeMap);

  // If the value of the named `property` is a function then invoke it with the
  // `object` as context; otherwise, return it.
  _.result = function(object, property, fallback) {
    var value = object == null ? void 0 : object[property];
    if (value === void 0) {
      value = fallback;
    }
    return _.isFunction(value) ? value.call(object) : value;
  };

  // Generate a unique integer id (unique within the entire client session).
  // Useful for temporary DOM ids.
  var idCounter = 0;
  _.uniqueId = function(prefix) {
    var id = ++idCounter + '';
    return prefix ? prefix + id : id;
  };

  // By default, Underscore uses ERB-style template delimiters, change the
  // following template settings to use alternative delimiters.
  _.templateSettings = {
    evaluate    : /<%([\s\S]+?)%>/g,
    interpolate : /<%=([\s\S]+?)%>/g,
    escape      : /<%-([\s\S]+?)%>/g
  };

  // When customizing `templateSettings`, if you don't want to define an
  // interpolation, evaluation or escaping regex, we need one that is
  // guaranteed not to match.
  var noMatch = /(.)^/;

  // Certain characters need to be escaped so that they can be put into a
  // string literal.
  var escapes = {
    "'":      "'",
    '\\':     '\\',
    '\r':     'r',
    '\n':     'n',
    '\u2028': 'u2028',
    '\u2029': 'u2029'
  };

  var escaper = /\\|'|\r|\n|\u2028|\u2029/g;

  var escapeChar = function(match) {
    return '\\' + escapes[match];
  };

  // JavaScript micro-templating, similar to John Resig's implementation.
  // Underscore templating handles arbitrary delimiters, preserves whitespace,
  // and correctly escapes quotes within interpolated code.
  // NB: `oldSettings` only exists for backwards compatibility.
  _.template = function(text, settings, oldSettings) {
    if (!settings && oldSettings) settings = oldSettings;
    settings = _.defaults({}, settings, _.templateSettings);

    // Combine delimiters into one regular expression via alternation.
    var matcher = RegExp([
      (settings.escape || noMatch).source,
      (settings.interpolate || noMatch).source,
      (settings.evaluate || noMatch).source
    ].join('|') + '|$', 'g');

    // Compile the template source, escaping string literals appropriately.
    var index = 0;
    var source = "__p+='";
    text.replace(matcher, function(match, escape, interpolate, evaluate, offset) {
      source += text.slice(index, offset).replace(escaper, escapeChar);
      index = offset + match.length;

      if (escape) {
        source += "'+\n((__t=(" + escape + "))==null?'':_.escape(__t))+\n'";
      } else if (interpolate) {
        source += "'+\n((__t=(" + interpolate + "))==null?'':__t)+\n'";
      } else if (evaluate) {
        source += "';\n" + evaluate + "\n__p+='";
      }

      // Adobe VMs need the match returned to produce the correct offest.
      return match;
    });
    source += "';\n";

    // If a variable is not specified, place data values in local scope.
    if (!settings.variable) source = 'with(obj||{}){\n' + source + '}\n';

    source = "var __t,__p='',__j=Array.prototype.join," +
      "print=function(){__p+=__j.call(arguments,'');};\n" +
      source + 'return __p;\n';

    try {
      var render = new Function(settings.variable || 'obj', '_', source);
    } catch (e) {
      e.source = source;
      throw e;
    }

    var template = function(data) {
      return render.call(this, data, _);
    };

    // Provide the compiled source as a convenience for precompilation.
    var argument = settings.variable || 'obj';
    template.source = 'function(' + argument + '){\n' + source + '}';

    return template;
  };

  // Add a "chain" function. Start chaining a wrapped Underscore object.
  _.chain = function(obj) {
    var instance = _(obj);
    instance._chain = true;
    return instance;
  };

  // OOP
  // ---------------
  // If Underscore is called as a function, it returns a wrapped object that
  // can be used OO-style. This wrapper holds altered versions of all the
  // underscore functions. Wrapped objects may be chained.

  // Helper function to continue chaining intermediate results.
  var result = function(instance, obj) {
    return instance._chain ? _(obj).chain() : obj;
  };

  // Add your own custom functions to the Underscore object.
  _.mixin = function(obj) {
    _.each(_.functions(obj), function(name) {
      var func = _[name] = obj[name];
      _.prototype[name] = function() {
        var args = [this._wrapped];
        push.apply(args, arguments);
        return result(this, func.apply(_, args));
      };
    });
  };

  // Add all of the Underscore functions to the wrapper object.
  _.mixin(_);

  // Add all mutator Array functions to the wrapper.
  _.each(['pop', 'push', 'reverse', 'shift', 'sort', 'splice', 'unshift'], function(name) {
    var method = ArrayProto[name];
    _.prototype[name] = function() {
      var obj = this._wrapped;
      method.apply(obj, arguments);
      if ((name === 'shift' || name === 'splice') && obj.length === 0) delete obj[0];
      return result(this, obj);
    };
  });

  // Add all accessor Array functions to the wrapper.
  _.each(['concat', 'join', 'slice'], function(name) {
    var method = ArrayProto[name];
    _.prototype[name] = function() {
      return result(this, method.apply(this._wrapped, arguments));
    };
  });

  // Extracts the result from a wrapped and chained object.
  _.prototype.value = function() {
    return this._wrapped;
  };

  // Provide unwrapping proxy for some methods used in engine operations
  // such as arithmetic and JSON stringification.
  _.prototype.valueOf = _.prototype.toJSON = _.prototype.value;

  _.prototype.toString = function() {
    return '' + this._wrapped;
  };

  // AMD registration happens at the end for compatibility with AMD loaders
  // that may not enforce next-turn semantics on modules. Even though general
  // practice for AMD registration is to be anonymous, underscore registers
  // as a named module because, like jQuery, it is a base library that is
  // popular enough to be bundled in a third party lib, but not be part of
  // an AMD load request. Those cases could generate an error when an
  // anonymous define() is called outside of a loader request.
  if (typeof define === 'function' && define.amd) {
    define('underscore', [], function() {
      return _;
    });
  }
}.call(this));


/***/ }),

/***/ 899:
/***/ (function(__unusedmodule, exports, __webpack_require__) {

"use strict";

var __awaiter = (this && this.__awaiter) || function (thisArg, _arguments, P, generator) {
    function adopt(value) { return value instanceof P ? value : new P(function (resolve) { resolve(value); }); }
    return new (P || (P = Promise))(function (resolve, reject) {
        function fulfilled(value) { try { step(generator.next(value)); } catch (e) { reject(e); } }
        function rejected(value) { try { step(generator["throw"](value)); } catch (e) { reject(e); } }
        function step(result) { result.done ? resolve(result.value) : adopt(result.value).then(fulfilled, rejected); }
        step((generator = generator.apply(thisArg, _arguments || [])).next());
    });
};
var __importStar = (this && this.__importStar) || function (mod) {
    if (mod && mod.__esModule) return mod;
    var result = {};
    if (mod != null) for (var k in mod) if (Object.hasOwnProperty.call(mod, k)) result[k] = mod[k];
    result["default"] = mod;
    return result;
};
Object.defineProperty(exports, "__esModule", { value: true });
const core = __importStar(__webpack_require__(470));
const exec_1 = __webpack_require__(986);
const io = __importStar(__webpack_require__(1));
const fs = __importStar(__webpack_require__(747));
const path = __importStar(__webpack_require__(622));
const cacheHttpClient = __importStar(__webpack_require__(342));
const utils = __importStar(__webpack_require__(867));
function saveCache(inputPath, primaryKey) {
    return __awaiter(this, void 0, void 0, function* () {
        console.log("saving cache path %s", inputPath);
        console.log("primary key %s", primaryKey);
        try {
            const state = utils.getCacheState();
            if (utils.isExactKeyMatch(primaryKey, state)) {
                core.info(`Cache hit occurred on the primary key ${primaryKey}, not saving cache.`);
                return;
            }
            let cachePath = utils.resolvePath(inputPath);
            core.debug(`Cache Path: ${cachePath}`);
            let archivePath = path.join(yield utils.createTempDirectory(), "cache.tgz");
            core.debug(`Archive Path: ${archivePath}`);
            // http://man7.org/linux/man-pages/man1/tar.1.html
            // tar [-options] <name of the tar archive> [files or directories which to add into archive]
            const args = ["-cz"];
            const IS_WINDOWS = process.platform === "win32";
            if (IS_WINDOWS) {
                args.push("--force-local");
                archivePath = archivePath.replace(/\\/g, "/");
                cachePath = cachePath.replace(/\\/g, "/");
            }
            args.push(...["-f", archivePath, "-C", cachePath, "."]);
            const tarPath = yield io.which("tar", true);
            core.debug(`Tar Path: ${tarPath}`);
            yield exec_1.exec(`"${tarPath}"`, args);
            const fileSizeLimit = 400 * 1024 * 1024; // 400MB
            const archiveFileSize = fs.statSync(archivePath).size;
            core.debug(`File Size: ${archiveFileSize}`);
            if (archiveFileSize > fileSizeLimit) {
                core.warning(`Cache size of ${archiveFileSize} bytes is over the 400MB limit, not saving cache.`);
                return;
            }
            const stream = fs.createReadStream(archivePath);
            yield cacheHttpClient.saveCache(stream, primaryKey);
        }
        catch (error) {
            core.warning(error.message);
        }
    });
}
exports.saveCache = saveCache;


/***/ }),

/***/ 929:
/***/ (function(__unusedmodule, exports) {

"use strict";

Object.defineProperty(exports, "__esModule", { value: true });
var Inputs;
(function (Inputs) {
    Inputs.Key = "key";
    Inputs.Path = "path";
    Inputs.RestoreKeys = "restore-keys";
})(Inputs = exports.Inputs || (exports.Inputs = {}));
var Outputs;
(function (Outputs) {
    Outputs.CacheHit = "cache-hit";
})(Outputs = exports.Outputs || (exports.Outputs = {}));
var State;
(function (State) {
    State.CacheKey = "CACHE_KEY";
    State.CacheResult = "CACHE_RESULT";
})(State = exports.State || (exports.State = {}));


/***/ }),

/***/ 941:
/***/ (function(__unusedmodule, exports, __webpack_require__) {

"use strict";

Object.defineProperty(exports, "__esModule", { value: true });
var basiccreds_1 = __webpack_require__(12);
exports.BasicCredentialHandler = basiccreds_1.BasicCredentialHandler;
var bearertoken_1 = __webpack_require__(571);
exports.BearerCredentialHandler = bearertoken_1.BearerCredentialHandler;
var ntlm_1 = __webpack_require__(525);
exports.NtlmCredentialHandler = ntlm_1.NtlmCredentialHandler;
var personalaccesstoken_1 = __webpack_require__(327);
exports.PersonalAccessTokenCredentialHandler = personalaccesstoken_1.PersonalAccessTokenCredentialHandler;


/***/ }),

/***/ 955:
/***/ (function(module, __unusedexports, __webpack_require__) {

"use strict";

const path = __webpack_require__(622);
const childProcess = __webpack_require__(129);
const crossSpawn = __webpack_require__(20);
const stripFinalNewline = __webpack_require__(588);
const npmRunPath = __webpack_require__(621);
const onetime = __webpack_require__(723);
const makeError = __webpack_require__(535);
const normalizeStdio = __webpack_require__(168);
const {spawnedKill, spawnedCancel, setupTimeout, setExitHandler} = __webpack_require__(567);
const {handleInput, getSpawnedResult, makeAllStream, validateInputSync} = __webpack_require__(516);
const {mergePromise, getSpawnedPromise} = __webpack_require__(781);
const {joinCommand, parseCommand} = __webpack_require__(749);

const DEFAULT_MAX_BUFFER = 1000 * 1000 * 100;

const getEnv = ({env: envOption, extendEnv, preferLocal, localDir, execPath}) => {
	const env = extendEnv ? {...process.env, ...envOption} : envOption;

	if (preferLocal) {
		return npmRunPath.env({env, cwd: localDir, execPath});
	}

	return env;
};

const handleArgs = (file, args, options = {}) => {
	const parsed = crossSpawn._parse(file, args, options);
	file = parsed.command;
	args = parsed.args;
	options = parsed.options;

	options = {
		maxBuffer: DEFAULT_MAX_BUFFER,
		buffer: true,
		stripFinalNewline: true,
		extendEnv: true,
		preferLocal: false,
		localDir: options.cwd || process.cwd(),
		execPath: process.execPath,
		encoding: 'utf8',
		reject: true,
		cleanup: true,
		all: false,
		windowsHide: true,
		...options
	};

	options.env = getEnv(options);

	options.stdio = normalizeStdio(options);

	if (process.platform === 'win32' && path.basename(file, '.exe') === 'cmd') {
		// #116
		args.unshift('/q');
	}

	return {file, args, options, parsed};
};

const handleOutput = (options, value, error) => {
	if (typeof value !== 'string' && !Buffer.isBuffer(value)) {
		// When `execa.sync()` errors, we normalize it to '' to mimic `execa()`
		return error === undefined ? undefined : '';
	}

	if (options.stripFinalNewline) {
		return stripFinalNewline(value);
	}

	return value;
};

const execa = (file, args, options) => {
	const parsed = handleArgs(file, args, options);
	const command = joinCommand(file, args);

	let spawned;
	try {
		spawned = childProcess.spawn(parsed.file, parsed.args, parsed.options);
	} catch (error) {
		// Ensure the returned error is always both a promise and a child process
		const dummySpawned = new childProcess.ChildProcess();
		const errorPromise = Promise.reject(makeError({
			error,
			stdout: '',
			stderr: '',
			all: '',
			command,
			parsed,
			timedOut: false,
			isCanceled: false,
			killed: false
		}));
		return mergePromise(dummySpawned, errorPromise);
	}

	const spawnedPromise = getSpawnedPromise(spawned);
	const timedPromise = setupTimeout(spawned, parsed.options, spawnedPromise);
	const processDone = setExitHandler(spawned, parsed.options, timedPromise);

	const context = {isCanceled: false};

	spawned.kill = spawnedKill.bind(null, spawned.kill.bind(spawned));
	spawned.cancel = spawnedCancel.bind(null, spawned, context);

	const handlePromise = async () => {
		const [{error, exitCode, signal, timedOut}, stdoutResult, stderrResult, allResult] = await getSpawnedResult(spawned, parsed.options, processDone);
		const stdout = handleOutput(parsed.options, stdoutResult);
		const stderr = handleOutput(parsed.options, stderrResult);
		const all = handleOutput(parsed.options, allResult);

		if (error || exitCode !== 0 || signal !== null) {
			const returnedError = makeError({
				error,
				exitCode,
				signal,
				stdout,
				stderr,
				all,
				command,
				parsed,
				timedOut,
				isCanceled: context.isCanceled,
				killed: spawned.killed
			});

			if (!parsed.options.reject) {
				return returnedError;
			}

			throw returnedError;
		}

		return {
			command,
			exitCode: 0,
			stdout,
			stderr,
			all,
			failed: false,
			timedOut: false,
			isCanceled: false,
			killed: false
		};
	};

	const handlePromiseOnce = onetime(handlePromise);

	crossSpawn._enoent.hookChildProcess(spawned, parsed.parsed);

	handleInput(spawned, parsed.options.input);

	spawned.all = makeAllStream(spawned, parsed.options);

	return mergePromise(spawned, handlePromiseOnce);
};

module.exports = execa;

module.exports.sync = (file, args, options) => {
	const parsed = handleArgs(file, args, options);
	const command = joinCommand(file, args);

	validateInputSync(parsed.options);

	let result;
	try {
		result = childProcess.spawnSync(parsed.file, parsed.args, parsed.options);
	} catch (error) {
		throw makeError({
			error,
			stdout: '',
			stderr: '',
			all: '',
			command,
			parsed,
			timedOut: false,
			isCanceled: false,
			killed: false
		});
	}

	const stdout = handleOutput(parsed.options, result.stdout, result.error);
	const stderr = handleOutput(parsed.options, result.stderr, result.error);

	if (result.error || result.status !== 0 || result.signal !== null) {
		const error = makeError({
			stdout,
			stderr,
			error: result.error,
			signal: result.signal,
			exitCode: result.status,
			command,
			parsed,
			timedOut: result.error && result.error.code === 'ETIMEDOUT',
			isCanceled: false,
			killed: result.signal !== null
		});

		if (!parsed.options.reject) {
			return error;
		}

		throw error;
	}

	return {
		command,
		exitCode: 0,
		stdout,
		stderr,
		failed: false,
		timedOut: false,
		isCanceled: false,
		killed: false
	};
};

module.exports.command = (command, options) => {
	const [file, ...args] = parseCommand(command);
	return execa(file, args, options);
};

module.exports.commandSync = (command, options) => {
	const [file, ...args] = parseCommand(command);
	return execa.sync(file, args, options);
};

module.exports.node = (scriptPath, args, options = {}) => {
	if (args && !Array.isArray(args) && typeof args === 'object') {
		options = args;
		args = [];
	}

	const stdio = normalizeStdio.node(options);

	const {nodePath = process.execPath, nodeOptions = process.execArgv} = options;

	return execa(
		nodePath,
		[
			...nodeOptions,
			scriptPath,
			...(Array.isArray(args) ? args : [])
		],
		{
			...options,
			stdin: undefined,
			stdout: undefined,
			stderr: undefined,
			stdio,
			shell: false
		}
	);
};


/***/ }),

/***/ 966:
/***/ (function(module, __unusedexports, __webpack_require__) {

"use strict";

const {PassThrough: PassThroughStream} = __webpack_require__(413);

module.exports = options => {
	options = {...options};

	const {array} = options;
	let {encoding} = options;
	const isBuffer = encoding === 'buffer';
	let objectMode = false;

	if (array) {
		objectMode = !(encoding || isBuffer);
	} else {
		encoding = encoding || 'utf8';
	}

	if (isBuffer) {
		encoding = null;
	}

	const stream = new PassThroughStream({objectMode});

	if (encoding) {
		stream.setEncoding(encoding);
	}

	let length = 0;
	const chunks = [];

	stream.on('data', chunk => {
		chunks.push(chunk);

		if (objectMode) {
			length = chunks.length;
		} else {
			length += chunk.length;
		}
	});

	stream.getBufferedValue = () => {
		if (array) {
			return chunks;
		}

		return isBuffer ? Buffer.concat(chunks, length) : chunks.join('');
	};

	stream.getBufferedLength = () => length;

	return stream;
};


/***/ }),

/***/ 986:
/***/ (function(__unusedmodule, exports, __webpack_require__) {

"use strict";

var __awaiter = (this && this.__awaiter) || function (thisArg, _arguments, P, generator) {
    function adopt(value) { return value instanceof P ? value : new P(function (resolve) { resolve(value); }); }
    return new (P || (P = Promise))(function (resolve, reject) {
        function fulfilled(value) { try { step(generator.next(value)); } catch (e) { reject(e); } }
        function rejected(value) { try { step(generator["throw"](value)); } catch (e) { reject(e); } }
        function step(result) { result.done ? resolve(result.value) : adopt(result.value).then(fulfilled, rejected); }
        step((generator = generator.apply(thisArg, _arguments || [])).next());
    });
};
Object.defineProperty(exports, "__esModule", { value: true });
const tr = __webpack_require__(9);
/**
 * Exec a command.
 * Output will be streamed to the live console.
 * Returns promise with return code
 *
 * @param     commandLine        command to execute (can include additional args). Must be correctly escaped.
 * @param     args               optional arguments for tool. Escaping is handled by the lib.
 * @param     options            optional exec options.  See ExecOptions
 * @returns   Promise<number>    exit code
 */
function exec(commandLine, args, options) {
    return __awaiter(this, void 0, void 0, function* () {
        const commandArgs = tr.argStringToArray(commandLine);
        if (commandArgs.length === 0) {
            throw new Error(`Parameter 'commandLine' cannot be null or empty.`);
        }
        // Path to tool to execute should be first arg
        const toolPath = commandArgs[0];
        args = commandArgs.slice(1).concat(args || []);
        const runner = new tr.ToolRunner(toolPath, args, options);
        return runner.exec();
    });
}
exports.exec = exec;
//# sourceMappingURL=exec.js.map

/***/ }),

/***/ 993:
/***/ (function(module) {

module.exports = require("tty");

/***/ })

/******/ });<|MERGE_RESOLUTION|>--- conflicted
+++ resolved
@@ -1639,18 +1639,11 @@
 
   if (useYarn) {
     o.inputPath = path.join(homeDirectory, '.cache', 'yarn')
-<<<<<<< HEAD
-    o.restoreKeys = o.primaryKey = `yarn-${platformAndArch}-${lockHash}`
   } else {
     o.inputPath = NPM_CACHE_FOLDER
-    o.restoreKeys = o.primaryKey = `npm-${platformAndArch}-${lockHash}`
-=======
-    o.restoreKeys = o.primaryKey = key
-  } else {
-    o.inputPath = NPM_CACHE_FOLDER
-    o.restoreKeys = o.primaryKey = key
->>>>>>> 20b153dd
   }
+
+  o.restoreKeys = o.primaryKey = key
   return o
 })()
 
